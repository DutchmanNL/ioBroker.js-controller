<<<<<<< HEAD
# 0.6.5 (2015-05-xx)
* (bluefox) implement daily rolling files.
* (bluefox) fix addChannelToEnum, deleteChannelFromEnum, deleteChannel if no device name
* (bluefox) fix "state set", "message" console commands
=======
# 0.6.5 (2015-04-27)
* (bluefox) add default certificates
>>>>>>> 4691a5f4

# 0.6.4 (2015-04-17)
* (bluefox) optimize install call
* (bluefox) backup/restore

# 0.6.3 (2015-04-16)
* (bluefox) use system npm for update and install
* (bluefox) generate uuid as hash of MAC
* (bluefox) delete empty adaptors from repository

# 0.6.0 (2015-03-22)
* (bluefox) try to implement backup/restore
* (bluefox) support of "--install" flag for sayIt
* (bluefox) add megad to repository
* (bluefox) enable subscribeStates() same as subscribeStates('*')
* (bluefox) replace "slient" mode with "install" mode

# 0.5.14 (2015-03-11)
* (bluefox) enable silent mode

# 0.5.14 (2015-03-08)
* (bluefox) update utils.js (silent mode)
* (bluefox) fix error by setup.js

# 0.5.12 (2015-03-07)
* (bluefox) fix error with sendTo('email')
* (bluefox) increase timeout for npm to 5000 ms

# 0.5.11 (2015-02-26)
* (bluefox) fix function deleteDevice in adapter.js

# 0.5.10 (2015-02-26)
* (bluefox) do not start more times the scheduled task after a long sleep

# 0.5.9 (2015-02-21)
* (bluefox) fix error with trimFifo (used for history adapter)
* (bluefox) use system "npm" by updating of js-controller

# 0.5.8 (2015-02-18)
* (bluefox) add start/stop/restart adapter from console.
* (bluefox) better wakeup of adapters.

# 0.5.7 (2015-01-14)
* (bluefox) add sayit adapter
* (bluefox) fix clear of log file

# 0.5.4 (2015-01-27)
* (bluefox) fix restart under windows

# 0.5.5 (2015-01-30)
* (bluefox) add yr as npm
* (bluefox) extend adapter.js with formatDate

# 0.5.6 (2015-02-06)
* (bluefox) add simple-api

# 0.5.3 (2015-01-27)
* (bluefox) fix log for restart

# 0.5.2 (2015-01-27)
* (bluefox) remove node-windows from dependencies

# 0.5.1 (2015-01-26)
* (bluefox) fix log
* (bluefox) show npm version and not git version
* (bluefox) use npm packet to install and not the exec npm

# 0.5.0 (2015-01-23)
* (bluefox) make it possible to install ioBroker with "npm install iobroker"

# 0.4.6 (2015-01-21)
* (bluefox) add developing flag "noFileCache" to do not cache web files.
* (bluefox) improve "adapter.getPort" on windows.
* (bluefox) create iobroker.sh with 0777 by install

# 0.4.5 (2015-01-20)
* (bluefox) fix problem with no objects after "setup" started

# 0.4.4 (2015-01-20)
* (bluefox) move "data" directory by "npm install" to "../../iobroker-data"

# 0.4.3 (2015-01-18)
* (bluefox) restart objects socket if some exception occurs

# 0.4.2 (2015-01-14)
* (bluefox) fix error in objectsInMemClient and objectsInMemServer

# 0.4.1 (2015-01-10)
* (bluefox) fix first setup

# 0.4.0 (2015-01-10)
* (bluefox) support of multiple hosts

# 0.3.17 (2015-01-10)
* (bluefox) fix problem with "hosts are not shown in admin"

# 0.3.16 (2015-01-09)
* (bluefox) support of multiple hosts

# 0.3.15 (2015-01-09)
* (bluefox) "chmod 777 * -R /opt/iobroker" => "chmod 777 -R /opt/iobroker"

# 0.3.14 (2015-01-09)
* (bluefox) fix error update of js-controller under linux/osx

# 0.3.13 (2015-01-08)
* (bluefox) fix error with publish/subscribe

# 0.3.12 (2015-01-07)
* (bluefox) support of "onlyWWW" flag

# 0.3.11 (2015-01-06)
* (bluefox) fix error if state is null or undefined
* (bluefox) store fifos from states in file

# 0.3.10 (2015-01-06)
* (bluefox) support of file manager in vis

# 0.3.9 (2015-01-04)
* (bluefox) try to fix update of controller

# 0.3.8 (2015-01-04)
* (bluefox) fix error with subscribes
* (bluefox) fix error with extendObject
* (bluefox) fix error with delete adapter
* (bluefox) fix error in deleteChannelFromEnum

# 0.3.7 (2015-01-03)
* (bluefox) fix upload problem

# 0.3.6 (2015-01-03)
* (bluefox) fix package.json

# 0.3.1 (2015-01-02)
* (bluefox) enable npm install

# 0.3.0 (2014-12-28)
* (bluefox) no redis any more

# 0.2.9 (2014-12-20)
* (bluefox) fix problem with restart controller
* (bluefox) check flag supportStopInstance before send signal to adapter

# 0.2.8 (2014-12-20)
* (bluefox) fix problem with upgrade adapter

# 0.2.7 (2014-12-19)
* (bluefox) fix problem with upload adapter

# 0.2.6 (2014-12-19)
* (bluefox) implement getConfigKeys in redis.
* (bluefox) new running mode: "once"

# 0.2.5 (2014-12-14)
* (bluefox) enable start of "no-daemon" adapters like "rickshaw" or "vis".

# 0.2.4 (2014-12-10)
* (bluefox) fix delObject function
* (bluefox) remove unused log message

# 0.2.3 (2014-12-08)
* (bluefox) optimize start/stop/restart.

# 0.2.2 (2014-12-06)
* (bluefox) fix error in redis.

# 0.2.1 (2014-12-06)
* (bluefox) fix error in redis.

# 0.2.0 (2014-12-04)
* (bluefox) remove couchDB and store everything in redis.

# 0.1.6 (2014-11-29)
* (bluefox) use npm to install some adapters.

# 0.1.5 (2014-11-26)
* (bluefox) fix log in controller.js one more time

# 0.1.4 (2014-11-26)
* (bluefox) fix log in controller.js

# 0.1.3 (2014-11-24)
* (bluefox) fix some errors and add restart.js

# 0.1.2 (2014-11-24)
* (bluefox) fix messageboxes

# 0.1.1 (2014-11-23)
* (bluefox) fix log output in admin.

# 0.1.0 (2014-11-22)
* (bluefox) new naming concept. No children and parents set extra.

# 0.0.37 (2014-11-16)
* (bluefox) fix adapter.js
* (bluefox) call "chmod +x iobroker" after updgrade of controller

# 0.0.36 (2014-11-15)
* (bluefox) fix adapter.js

# 0.0.35 (2014-11-09)
* (bluefox) add logging to controller

# 0.0.34 (2014-11-08)
* (bluefox) create restore/backup (from console)

# 0.0.33 (2014-11-04)
* (bluefox) support of node-red as adapter and defined exit codes for errors

# 0.0.32 (2014-11-04)
* (bluefox) support of node-red as adapter

# 0.0.31 (2014-11-02)
* (bluefox) fix error with binary states

# 0.0.30 (2014-11-01)
* (bluefox) fix error in "support of listDevices for configuration"

# 0.0.29 (2014-10-30)
* (bluefox) (bluefox) fix creatChannel for adapter

# 0.0.28 (2014-10-30)
* (bluefox) support of listDevices for configuration

# 0.0.27 (2014-10-30)
* (bluefox) check common.os (e.g. to install adapter only on linux)
* (bluefox) support of common.install adapter settings.

# 0.0.26 (2014-10-25)
* (bluefox) change state names to 'io.*'

# 0.0.25 (2014-10-24)
* (bluefox) show version in log

# 0.0.24 (2014-10-22)
* (bluefox) fix dependencies of packets

# 0.0.22 (2014-10-20)
* (bluefox) fix error in adapter.js

# 0.0.21 (2014-10-19)
* (bluefox) store repository in the DB

# 0.0.20 (2014-10-19)
* (bluefox) change example adapter for emitEvent
* (bluefox) support of certificates
* (bluefox) fix names for states

# 0.0.19 (2014-10-02)
* (bluefox) fix add/delete adapter
* (bluefox) fill source-dist.json with grunt
* (bluefox) call "npm install" after adapter updated

# 0.0.18 (2014-09-27)
* (bluefox) new concept of updates and repositories

# 0.0.17 (2014-09-04)
* (hobbyquaker) trimFifo calls callback with trimmed data
* (hobbyquaker) fix instance restart

# 0.0.16 (2014-08-22)
* (hobbyquaker) admin-ui: enums
* (hobbyquaker) admin-ui: ...
* (hobbyquaker) fixes

# 0.0.15 (2014-08-17)
* (hobbyquaker) admin-ui: adapter-settings
* (hobbyquaker) admin-ui: add instance
* (hobbyquaker) admin-ui: cmd execution

# 0.0.14 (2014-08-11)
* (bluefox) adapter admin: https
* (bluefox) adapter admin: auth
* (bluefox) admin-ui: user and group management
* (hobbyquaker) fixes
* (hobbyquaker) added adapter cul to sources-dist.json

# 0.0.13 (2014-07-31)
* (hobbyquaker) new object types user and group
* (hobbyquaker) iobroker setup: create user and group admin. Default password: iobroker

# 0.0.12
* (hobbyquaker) setup.js fixes
* (hobbyquaker) setup.js create multiple system objects


# 0.0.11
* (hobbyquaker) admin ui: instances

# 0.0.10

* (hobbyquaker) refactoring controller.js and setup.js
* (hobbyquaker) iobroker.js command line options
* (hobbyquaker) iobroker with shebang (needs chmod +x)
* (hobbyquaker) added dbdump.js
* (hobbyquaker) fixes and other stuff...

# 0.0.9

* (hobbyquaker) Javascript Script Engine
* (bluefox) Gruntfile.js
* (bluefox) SCHEMA.md


# 0.0.8

* (hobbyquaker) ctrl: instance mode schedule
* (hobbyquaker) iobroker.js add: set instanceObjects (new attribute in io-package.json)
* (hobbyquaker) added meta attribute to sources.json
* (hobbyquaker) added adapter yr to sources.json

# 0.0.7

* (hobbyquaker) fix Admin UI - handle IDs with spaces


# 0.0.6

* (hobbyquaker) download adapters via ```iobroker.js add <adapter-name>``` (has to be defined in conf/sources.json)
* (hobbyquaker) automatically install node dependencies on ```iobroker.js add```
* (hobbyquaker) restructuring
* (hobbyquaker) history adapter
* (hobbyquaker) renamed adapter web to admin (this adapters purpose is to do only the admin-ui)
* (hobbyquaker) renamed adapter legacy to web (this adapter should provide a ccu.io-like webserver for easy porting of dashui, scriptgui, yahui, ...)
* (hobbyquaker) renamed adapter dummy to example



# 0.0.5

* (hobbyquaker) hm-rpc Adapter checks Datapoint-Type and warns if readonly
* (hobbyquaker) Admin-UI - gridStates update on stateChange

# 0.0.4

* (hobbyquaker) hm-rega Adapter
* (hobbyquaker) ctrl restarts crashed adapters automatically

# 0.0.3

* (hobbyquaker) Adapter web
* (hobbyquaker) Admin UI

# 0.0.2

* (hobbyquaker) Installation/instancing of adapters via ```iobroker.js add```
* (hobbyquaker) Adapter command line param instead of IPC
* (hobbyquaker) Config-file iobroker.json

# 0.0.1

* (hobbyquaker) first release

<|MERGE_RESOLUTION|>--- conflicted
+++ resolved
@@ -1,362 +1,359 @@
-<<<<<<< HEAD
-# 0.6.5 (2015-05-xx)
-* (bluefox) implement daily rolling files.
-* (bluefox) fix addChannelToEnum, deleteChannelFromEnum, deleteChannel if no device name
-* (bluefox) fix "state set", "message" console commands
-=======
-# 0.6.5 (2015-04-27)
-* (bluefox) add default certificates
->>>>>>> 4691a5f4
-
-# 0.6.4 (2015-04-17)
-* (bluefox) optimize install call
-* (bluefox) backup/restore
-
-# 0.6.3 (2015-04-16)
-* (bluefox) use system npm for update and install
-* (bluefox) generate uuid as hash of MAC
-* (bluefox) delete empty adaptors from repository
-
-# 0.6.0 (2015-03-22)
-* (bluefox) try to implement backup/restore
-* (bluefox) support of "--install" flag for sayIt
-* (bluefox) add megad to repository
-* (bluefox) enable subscribeStates() same as subscribeStates('*')
-* (bluefox) replace "slient" mode with "install" mode
-
-# 0.5.14 (2015-03-11)
-* (bluefox) enable silent mode
-
-# 0.5.14 (2015-03-08)
-* (bluefox) update utils.js (silent mode)
-* (bluefox) fix error by setup.js
-
-# 0.5.12 (2015-03-07)
-* (bluefox) fix error with sendTo('email')
-* (bluefox) increase timeout for npm to 5000 ms
-
-# 0.5.11 (2015-02-26)
-* (bluefox) fix function deleteDevice in adapter.js
-
-# 0.5.10 (2015-02-26)
-* (bluefox) do not start more times the scheduled task after a long sleep
-
-# 0.5.9 (2015-02-21)
-* (bluefox) fix error with trimFifo (used for history adapter)
-* (bluefox) use system "npm" by updating of js-controller
-
-# 0.5.8 (2015-02-18)
-* (bluefox) add start/stop/restart adapter from console.
-* (bluefox) better wakeup of adapters.
-
-# 0.5.7 (2015-01-14)
-* (bluefox) add sayit adapter
-* (bluefox) fix clear of log file
-
-# 0.5.4 (2015-01-27)
-* (bluefox) fix restart under windows
-
-# 0.5.5 (2015-01-30)
-* (bluefox) add yr as npm
-* (bluefox) extend adapter.js with formatDate
-
-# 0.5.6 (2015-02-06)
-* (bluefox) add simple-api
-
-# 0.5.3 (2015-01-27)
-* (bluefox) fix log for restart
-
-# 0.5.2 (2015-01-27)
-* (bluefox) remove node-windows from dependencies
-
-# 0.5.1 (2015-01-26)
-* (bluefox) fix log
-* (bluefox) show npm version and not git version
-* (bluefox) use npm packet to install and not the exec npm
-
-# 0.5.0 (2015-01-23)
-* (bluefox) make it possible to install ioBroker with "npm install iobroker"
-
-# 0.4.6 (2015-01-21)
-* (bluefox) add developing flag "noFileCache" to do not cache web files.
-* (bluefox) improve "adapter.getPort" on windows.
-* (bluefox) create iobroker.sh with 0777 by install
-
-# 0.4.5 (2015-01-20)
-* (bluefox) fix problem with no objects after "setup" started
-
-# 0.4.4 (2015-01-20)
-* (bluefox) move "data" directory by "npm install" to "../../iobroker-data"
-
-# 0.4.3 (2015-01-18)
-* (bluefox) restart objects socket if some exception occurs
-
-# 0.4.2 (2015-01-14)
-* (bluefox) fix error in objectsInMemClient and objectsInMemServer
-
-# 0.4.1 (2015-01-10)
-* (bluefox) fix first setup
-
-# 0.4.0 (2015-01-10)
-* (bluefox) support of multiple hosts
-
-# 0.3.17 (2015-01-10)
-* (bluefox) fix problem with "hosts are not shown in admin"
-
-# 0.3.16 (2015-01-09)
-* (bluefox) support of multiple hosts
-
-# 0.3.15 (2015-01-09)
-* (bluefox) "chmod 777 * -R /opt/iobroker" => "chmod 777 -R /opt/iobroker"
-
-# 0.3.14 (2015-01-09)
-* (bluefox) fix error update of js-controller under linux/osx
-
-# 0.3.13 (2015-01-08)
-* (bluefox) fix error with publish/subscribe
-
-# 0.3.12 (2015-01-07)
-* (bluefox) support of "onlyWWW" flag
-
-# 0.3.11 (2015-01-06)
-* (bluefox) fix error if state is null or undefined
-* (bluefox) store fifos from states in file
-
-# 0.3.10 (2015-01-06)
-* (bluefox) support of file manager in vis
-
-# 0.3.9 (2015-01-04)
-* (bluefox) try to fix update of controller
-
-# 0.3.8 (2015-01-04)
-* (bluefox) fix error with subscribes
-* (bluefox) fix error with extendObject
-* (bluefox) fix error with delete adapter
-* (bluefox) fix error in deleteChannelFromEnum
-
-# 0.3.7 (2015-01-03)
-* (bluefox) fix upload problem
-
-# 0.3.6 (2015-01-03)
-* (bluefox) fix package.json
-
-# 0.3.1 (2015-01-02)
-* (bluefox) enable npm install
-
-# 0.3.0 (2014-12-28)
-* (bluefox) no redis any more
-
-# 0.2.9 (2014-12-20)
-* (bluefox) fix problem with restart controller
-* (bluefox) check flag supportStopInstance before send signal to adapter
-
-# 0.2.8 (2014-12-20)
-* (bluefox) fix problem with upgrade adapter
-
-# 0.2.7 (2014-12-19)
-* (bluefox) fix problem with upload adapter
-
-# 0.2.6 (2014-12-19)
-* (bluefox) implement getConfigKeys in redis.
-* (bluefox) new running mode: "once"
-
-# 0.2.5 (2014-12-14)
-* (bluefox) enable start of "no-daemon" adapters like "rickshaw" or "vis".
-
-# 0.2.4 (2014-12-10)
-* (bluefox) fix delObject function
-* (bluefox) remove unused log message
-
-# 0.2.3 (2014-12-08)
-* (bluefox) optimize start/stop/restart.
-
-# 0.2.2 (2014-12-06)
-* (bluefox) fix error in redis.
-
-# 0.2.1 (2014-12-06)
-* (bluefox) fix error in redis.
-
-# 0.2.0 (2014-12-04)
-* (bluefox) remove couchDB and store everything in redis.
-
-# 0.1.6 (2014-11-29)
-* (bluefox) use npm to install some adapters.
-
-# 0.1.5 (2014-11-26)
-* (bluefox) fix log in controller.js one more time
-
-# 0.1.4 (2014-11-26)
-* (bluefox) fix log in controller.js
-
-# 0.1.3 (2014-11-24)
-* (bluefox) fix some errors and add restart.js
-
-# 0.1.2 (2014-11-24)
-* (bluefox) fix messageboxes
-
-# 0.1.1 (2014-11-23)
-* (bluefox) fix log output in admin.
-
-# 0.1.0 (2014-11-22)
-* (bluefox) new naming concept. No children and parents set extra.
-
-# 0.0.37 (2014-11-16)
-* (bluefox) fix adapter.js
-* (bluefox) call "chmod +x iobroker" after updgrade of controller
-
-# 0.0.36 (2014-11-15)
-* (bluefox) fix adapter.js
-
-# 0.0.35 (2014-11-09)
-* (bluefox) add logging to controller
-
-# 0.0.34 (2014-11-08)
-* (bluefox) create restore/backup (from console)
-
-# 0.0.33 (2014-11-04)
-* (bluefox) support of node-red as adapter and defined exit codes for errors
-
-# 0.0.32 (2014-11-04)
-* (bluefox) support of node-red as adapter
-
-# 0.0.31 (2014-11-02)
-* (bluefox) fix error with binary states
-
-# 0.0.30 (2014-11-01)
-* (bluefox) fix error in "support of listDevices for configuration"
-
-# 0.0.29 (2014-10-30)
-* (bluefox) (bluefox) fix creatChannel for adapter
-
-# 0.0.28 (2014-10-30)
-* (bluefox) support of listDevices for configuration
-
-# 0.0.27 (2014-10-30)
-* (bluefox) check common.os (e.g. to install adapter only on linux)
-* (bluefox) support of common.install adapter settings.
-
-# 0.0.26 (2014-10-25)
-* (bluefox) change state names to 'io.*'
-
-# 0.0.25 (2014-10-24)
-* (bluefox) show version in log
-
-# 0.0.24 (2014-10-22)
-* (bluefox) fix dependencies of packets
-
-# 0.0.22 (2014-10-20)
-* (bluefox) fix error in adapter.js
-
-# 0.0.21 (2014-10-19)
-* (bluefox) store repository in the DB
-
-# 0.0.20 (2014-10-19)
-* (bluefox) change example adapter for emitEvent
-* (bluefox) support of certificates
-* (bluefox) fix names for states
-
-# 0.0.19 (2014-10-02)
-* (bluefox) fix add/delete adapter
-* (bluefox) fill source-dist.json with grunt
-* (bluefox) call "npm install" after adapter updated
-
-# 0.0.18 (2014-09-27)
-* (bluefox) new concept of updates and repositories
-
-# 0.0.17 (2014-09-04)
-* (hobbyquaker) trimFifo calls callback with trimmed data
-* (hobbyquaker) fix instance restart
-
-# 0.0.16 (2014-08-22)
-* (hobbyquaker) admin-ui: enums
-* (hobbyquaker) admin-ui: ...
-* (hobbyquaker) fixes
-
-# 0.0.15 (2014-08-17)
-* (hobbyquaker) admin-ui: adapter-settings
-* (hobbyquaker) admin-ui: add instance
-* (hobbyquaker) admin-ui: cmd execution
-
-# 0.0.14 (2014-08-11)
-* (bluefox) adapter admin: https
-* (bluefox) adapter admin: auth
-* (bluefox) admin-ui: user and group management
-* (hobbyquaker) fixes
-* (hobbyquaker) added adapter cul to sources-dist.json
-
-# 0.0.13 (2014-07-31)
-* (hobbyquaker) new object types user and group
-* (hobbyquaker) iobroker setup: create user and group admin. Default password: iobroker
-
-# 0.0.12
-* (hobbyquaker) setup.js fixes
-* (hobbyquaker) setup.js create multiple system objects
-
-
-# 0.0.11
-* (hobbyquaker) admin ui: instances
-
-# 0.0.10
-
-* (hobbyquaker) refactoring controller.js and setup.js
-* (hobbyquaker) iobroker.js command line options
-* (hobbyquaker) iobroker with shebang (needs chmod +x)
-* (hobbyquaker) added dbdump.js
-* (hobbyquaker) fixes and other stuff...
-
-# 0.0.9
-
-* (hobbyquaker) Javascript Script Engine
-* (bluefox) Gruntfile.js
-* (bluefox) SCHEMA.md
-
-
-# 0.0.8
-
-* (hobbyquaker) ctrl: instance mode schedule
-* (hobbyquaker) iobroker.js add: set instanceObjects (new attribute in io-package.json)
-* (hobbyquaker) added meta attribute to sources.json
-* (hobbyquaker) added adapter yr to sources.json
-
-# 0.0.7
-
-* (hobbyquaker) fix Admin UI - handle IDs with spaces
-
-
-# 0.0.6
-
-* (hobbyquaker) download adapters via ```iobroker.js add <adapter-name>``` (has to be defined in conf/sources.json)
-* (hobbyquaker) automatically install node dependencies on ```iobroker.js add```
-* (hobbyquaker) restructuring
-* (hobbyquaker) history adapter
-* (hobbyquaker) renamed adapter web to admin (this adapters purpose is to do only the admin-ui)
-* (hobbyquaker) renamed adapter legacy to web (this adapter should provide a ccu.io-like webserver for easy porting of dashui, scriptgui, yahui, ...)
-* (hobbyquaker) renamed adapter dummy to example
-
-
-
-# 0.0.5
-
-* (hobbyquaker) hm-rpc Adapter checks Datapoint-Type and warns if readonly
-* (hobbyquaker) Admin-UI - gridStates update on stateChange
-
-# 0.0.4
-
-* (hobbyquaker) hm-rega Adapter
-* (hobbyquaker) ctrl restarts crashed adapters automatically
-
-# 0.0.3
-
-* (hobbyquaker) Adapter web
-* (hobbyquaker) Admin UI
-
-# 0.0.2
-
-* (hobbyquaker) Installation/instancing of adapters via ```iobroker.js add```
-* (hobbyquaker) Adapter command line param instead of IPC
-* (hobbyquaker) Config-file iobroker.json
-
-# 0.0.1
-
-* (hobbyquaker) first release
-
+# 0.6.6 (2015-05-xx)
+* (bluefox) implement daily rolling files.
+* (bluefox) fix addChannelToEnum, deleteChannelFromEnum, deleteChannel if no device name
+* (bluefox) fix "state set", "message" console commands
+
+# 0.6.5 (2015-04-27)
+* (bluefox) add default certificates
+# 0.6.4 (2015-04-17)
+* (bluefox) optimize install call
+* (bluefox) backup/restore
+
+# 0.6.3 (2015-04-16)
+* (bluefox) use system npm for update and install
+* (bluefox) generate uuid as hash of MAC
+* (bluefox) delete empty adaptors from repository
+
+# 0.6.0 (2015-03-22)
+* (bluefox) try to implement backup/restore
+* (bluefox) support of "--install" flag for sayIt
+* (bluefox) add megad to repository
+* (bluefox) enable subscribeStates() same as subscribeStates('*')
+* (bluefox) replace "slient" mode with "install" mode
+
+# 0.5.14 (2015-03-11)
+* (bluefox) enable silent mode
+
+# 0.5.14 (2015-03-08)
+* (bluefox) update utils.js (silent mode)
+* (bluefox) fix error by setup.js
+
+# 0.5.12 (2015-03-07)
+* (bluefox) fix error with sendTo('email')
+* (bluefox) increase timeout for npm to 5000 ms
+
+# 0.5.11 (2015-02-26)
+* (bluefox) fix function deleteDevice in adapter.js
+
+# 0.5.10 (2015-02-26)
+* (bluefox) do not start more times the scheduled task after a long sleep
+
+# 0.5.9 (2015-02-21)
+* (bluefox) fix error with trimFifo (used for history adapter)
+* (bluefox) use system "npm" by updating of js-controller
+
+# 0.5.8 (2015-02-18)
+* (bluefox) add start/stop/restart adapter from console.
+* (bluefox) better wakeup of adapters.
+
+# 0.5.7 (2015-01-14)
+* (bluefox) add sayit adapter
+* (bluefox) fix clear of log file
+
+# 0.5.4 (2015-01-27)
+* (bluefox) fix restart under windows
+
+# 0.5.5 (2015-01-30)
+* (bluefox) add yr as npm
+* (bluefox) extend adapter.js with formatDate
+
+# 0.5.6 (2015-02-06)
+* (bluefox) add simple-api
+
+# 0.5.3 (2015-01-27)
+* (bluefox) fix log for restart
+
+# 0.5.2 (2015-01-27)
+* (bluefox) remove node-windows from dependencies
+
+# 0.5.1 (2015-01-26)
+* (bluefox) fix log
+* (bluefox) show npm version and not git version
+* (bluefox) use npm packet to install and not the exec npm
+
+# 0.5.0 (2015-01-23)
+* (bluefox) make it possible to install ioBroker with "npm install iobroker"
+
+# 0.4.6 (2015-01-21)
+* (bluefox) add developing flag "noFileCache" to do not cache web files.
+* (bluefox) improve "adapter.getPort" on windows.
+* (bluefox) create iobroker.sh with 0777 by install
+
+# 0.4.5 (2015-01-20)
+* (bluefox) fix problem with no objects after "setup" started
+
+# 0.4.4 (2015-01-20)
+* (bluefox) move "data" directory by "npm install" to "../../iobroker-data"
+
+# 0.4.3 (2015-01-18)
+* (bluefox) restart objects socket if some exception occurs
+
+# 0.4.2 (2015-01-14)
+* (bluefox) fix error in objectsInMemClient and objectsInMemServer
+
+# 0.4.1 (2015-01-10)
+* (bluefox) fix first setup
+
+# 0.4.0 (2015-01-10)
+* (bluefox) support of multiple hosts
+
+# 0.3.17 (2015-01-10)
+* (bluefox) fix problem with "hosts are not shown in admin"
+
+# 0.3.16 (2015-01-09)
+* (bluefox) support of multiple hosts
+
+# 0.3.15 (2015-01-09)
+* (bluefox) "chmod 777 * -R /opt/iobroker" => "chmod 777 -R /opt/iobroker"
+
+# 0.3.14 (2015-01-09)
+* (bluefox) fix error update of js-controller under linux/osx
+
+# 0.3.13 (2015-01-08)
+* (bluefox) fix error with publish/subscribe
+
+# 0.3.12 (2015-01-07)
+* (bluefox) support of "onlyWWW" flag
+
+# 0.3.11 (2015-01-06)
+* (bluefox) fix error if state is null or undefined
+* (bluefox) store fifos from states in file
+
+# 0.3.10 (2015-01-06)
+* (bluefox) support of file manager in vis
+
+# 0.3.9 (2015-01-04)
+* (bluefox) try to fix update of controller
+
+# 0.3.8 (2015-01-04)
+* (bluefox) fix error with subscribes
+* (bluefox) fix error with extendObject
+* (bluefox) fix error with delete adapter
+* (bluefox) fix error in deleteChannelFromEnum
+
+# 0.3.7 (2015-01-03)
+* (bluefox) fix upload problem
+
+# 0.3.6 (2015-01-03)
+* (bluefox) fix package.json
+
+# 0.3.1 (2015-01-02)
+* (bluefox) enable npm install
+
+# 0.3.0 (2014-12-28)
+* (bluefox) no redis any more
+
+# 0.2.9 (2014-12-20)
+* (bluefox) fix problem with restart controller
+* (bluefox) check flag supportStopInstance before send signal to adapter
+
+# 0.2.8 (2014-12-20)
+* (bluefox) fix problem with upgrade adapter
+
+# 0.2.7 (2014-12-19)
+* (bluefox) fix problem with upload adapter
+
+# 0.2.6 (2014-12-19)
+* (bluefox) implement getConfigKeys in redis.
+* (bluefox) new running mode: "once"
+
+# 0.2.5 (2014-12-14)
+* (bluefox) enable start of "no-daemon" adapters like "rickshaw" or "vis".
+
+# 0.2.4 (2014-12-10)
+* (bluefox) fix delObject function
+* (bluefox) remove unused log message
+
+# 0.2.3 (2014-12-08)
+* (bluefox) optimize start/stop/restart.
+
+# 0.2.2 (2014-12-06)
+* (bluefox) fix error in redis.
+
+# 0.2.1 (2014-12-06)
+* (bluefox) fix error in redis.
+
+# 0.2.0 (2014-12-04)
+* (bluefox) remove couchDB and store everything in redis.
+
+# 0.1.6 (2014-11-29)
+* (bluefox) use npm to install some adapters.
+
+# 0.1.5 (2014-11-26)
+* (bluefox) fix log in controller.js one more time
+
+# 0.1.4 (2014-11-26)
+* (bluefox) fix log in controller.js
+
+# 0.1.3 (2014-11-24)
+* (bluefox) fix some errors and add restart.js
+
+# 0.1.2 (2014-11-24)
+* (bluefox) fix messageboxes
+
+# 0.1.1 (2014-11-23)
+* (bluefox) fix log output in admin.
+
+# 0.1.0 (2014-11-22)
+* (bluefox) new naming concept. No children and parents set extra.
+
+# 0.0.37 (2014-11-16)
+* (bluefox) fix adapter.js
+* (bluefox) call "chmod +x iobroker" after updgrade of controller
+
+# 0.0.36 (2014-11-15)
+* (bluefox) fix adapter.js
+
+# 0.0.35 (2014-11-09)
+* (bluefox) add logging to controller
+
+# 0.0.34 (2014-11-08)
+* (bluefox) create restore/backup (from console)
+
+# 0.0.33 (2014-11-04)
+* (bluefox) support of node-red as adapter and defined exit codes for errors
+
+# 0.0.32 (2014-11-04)
+* (bluefox) support of node-red as adapter
+
+# 0.0.31 (2014-11-02)
+* (bluefox) fix error with binary states
+
+# 0.0.30 (2014-11-01)
+* (bluefox) fix error in "support of listDevices for configuration"
+
+# 0.0.29 (2014-10-30)
+* (bluefox) (bluefox) fix creatChannel for adapter
+
+# 0.0.28 (2014-10-30)
+* (bluefox) support of listDevices for configuration
+
+# 0.0.27 (2014-10-30)
+* (bluefox) check common.os (e.g. to install adapter only on linux)
+* (bluefox) support of common.install adapter settings.
+
+# 0.0.26 (2014-10-25)
+* (bluefox) change state names to 'io.*'
+
+# 0.0.25 (2014-10-24)
+* (bluefox) show version in log
+
+# 0.0.24 (2014-10-22)
+* (bluefox) fix dependencies of packets
+
+# 0.0.22 (2014-10-20)
+* (bluefox) fix error in adapter.js
+
+# 0.0.21 (2014-10-19)
+* (bluefox) store repository in the DB
+
+# 0.0.20 (2014-10-19)
+* (bluefox) change example adapter for emitEvent
+* (bluefox) support of certificates
+* (bluefox) fix names for states
+
+# 0.0.19 (2014-10-02)
+* (bluefox) fix add/delete adapter
+* (bluefox) fill source-dist.json with grunt
+* (bluefox) call "npm install" after adapter updated
+
+# 0.0.18 (2014-09-27)
+* (bluefox) new concept of updates and repositories
+
+# 0.0.17 (2014-09-04)
+* (hobbyquaker) trimFifo calls callback with trimmed data
+* (hobbyquaker) fix instance restart
+
+# 0.0.16 (2014-08-22)
+* (hobbyquaker) admin-ui: enums
+* (hobbyquaker) admin-ui: ...
+* (hobbyquaker) fixes
+
+# 0.0.15 (2014-08-17)
+* (hobbyquaker) admin-ui: adapter-settings
+* (hobbyquaker) admin-ui: add instance
+* (hobbyquaker) admin-ui: cmd execution
+
+# 0.0.14 (2014-08-11)
+* (bluefox) adapter admin: https
+* (bluefox) adapter admin: auth
+* (bluefox) admin-ui: user and group management
+* (hobbyquaker) fixes
+* (hobbyquaker) added adapter cul to sources-dist.json
+
+# 0.0.13 (2014-07-31)
+* (hobbyquaker) new object types user and group
+* (hobbyquaker) iobroker setup: create user and group admin. Default password: iobroker
+
+# 0.0.12
+* (hobbyquaker) setup.js fixes
+* (hobbyquaker) setup.js create multiple system objects
+
+
+# 0.0.11
+* (hobbyquaker) admin ui: instances
+
+# 0.0.10
+
+* (hobbyquaker) refactoring controller.js and setup.js
+* (hobbyquaker) iobroker.js command line options
+* (hobbyquaker) iobroker with shebang (needs chmod +x)
+* (hobbyquaker) added dbdump.js
+* (hobbyquaker) fixes and other stuff...
+
+# 0.0.9
+
+* (hobbyquaker) Javascript Script Engine
+* (bluefox) Gruntfile.js
+* (bluefox) SCHEMA.md
+
+
+# 0.0.8
+
+* (hobbyquaker) ctrl: instance mode schedule
+* (hobbyquaker) iobroker.js add: set instanceObjects (new attribute in io-package.json)
+* (hobbyquaker) added meta attribute to sources.json
+* (hobbyquaker) added adapter yr to sources.json
+
+# 0.0.7
+
+* (hobbyquaker) fix Admin UI - handle IDs with spaces
+
+
+# 0.0.6
+
+* (hobbyquaker) download adapters via ```iobroker.js add <adapter-name>``` (has to be defined in conf/sources.json)
+* (hobbyquaker) automatically install node dependencies on ```iobroker.js add```
+* (hobbyquaker) restructuring
+* (hobbyquaker) history adapter
+* (hobbyquaker) renamed adapter web to admin (this adapters purpose is to do only the admin-ui)
+* (hobbyquaker) renamed adapter legacy to web (this adapter should provide a ccu.io-like webserver for easy porting of dashui, scriptgui, yahui, ...)
+* (hobbyquaker) renamed adapter dummy to example
+
+
+
+# 0.0.5
+
+* (hobbyquaker) hm-rpc Adapter checks Datapoint-Type and warns if readonly
+* (hobbyquaker) Admin-UI - gridStates update on stateChange
+
+# 0.0.4
+
+* (hobbyquaker) hm-rega Adapter
+* (hobbyquaker) ctrl restarts crashed adapters automatically
+
+# 0.0.3
+
+* (hobbyquaker) Adapter web
+* (hobbyquaker) Admin UI
+
+# 0.0.2
+
+* (hobbyquaker) Installation/instancing of adapters via ```iobroker.js add```
+* (hobbyquaker) Adapter command line param instead of IPC
+* (hobbyquaker) Config-file iobroker.json
+
+# 0.0.1
+
+* (hobbyquaker) first release
+