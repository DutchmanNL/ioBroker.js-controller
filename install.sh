<<<<<<< HEAD
npm install --production
=======
npm install  --production
>>>>>>> b6a2e72e
node iobroker.js setup
node iobroker.js setup add admin --enabled<|MERGE_RESOLUTION|>--- conflicted
+++ resolved
@@ -1,7 +1,3 @@
-<<<<<<< HEAD
 npm install --production
-=======
-npm install  --production
->>>>>>> b6a2e72e
 node iobroker.js setup
 node iobroker.js setup add admin --enabled