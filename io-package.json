--- conflicted
+++ resolved
@@ -1,11 +1,7 @@
 {
     "common": {
         "name": "js-controller",
-<<<<<<< HEAD
-        "version": "1.5.7",
-=======
         "version": "2.0.0",
->>>>>>> daafe701
         "platform": "Javascript/Node.js",
         "controller": true,
         "title": "JS controller",
@@ -22,7 +18,17 @@
             "zh-cn": "JS控制器"
         },
         "news": {
-<<<<<<< HEAD
+            "2.0.0": {
+              "en": "see CHANGELOG.md",
+              "de": "Sehe CHANGELOG.md",
+              "ru": "см. CHANGELOG.md",
+              "pt": "veja CHANGELOG.md",
+              "nl": "zie CHANGELOG.md",
+              "fr": "voir CHANGELOG.md",
+              "it": "vedi CHANGELOG.md",
+              "es": "ver CHANGELOG.md",
+              "pl": "zobacz CHANGELOG.md"
+            },
             "1.5.7": {
                 "en": "let's encrypt was fixed\nFix iob script\nAlways install the version from repository and not the latest from npm\nRoot should always npm install with --unsafe-perm\niobroker stop was fixed",
                 "de": "Lass uns verschlüsseln wurde behoben\nIob -Skript korrigieren\nInstallieren Sie die Version immer aus dem Repository und nicht die neueste aus npm\nRoot sollte npm immer mit --unsafe-perm installieren\nIobroker-Stopp wurde behoben",
@@ -34,18 +40,6 @@
                 "es": "Vamos a cifrar fue corregido\nCorregido el script iob\nSiempre instale la versión desde el repositorio y no la última desde npm\nLa raíz siempre debe instalar npm con --unsafe-perm\nla parada de iobroker fue arreglada",
                 "pl": "zaszyfrujmy zostało naprawione\nNapraw skrypt iob\nZawsze instaluj wersję z repozytorium, a nie najnowszą z npm\nKatalog główny powinien zawsze być npm install with --unsafe-perm\nZatrzymanie iobroker zostało naprawione",
                 "zh-cn": "让我们加密是固定的\n修复iob脚本\n始终从存储库安装版本，而不是从npm安装最新版本\nRoot应始终使用--unsafe-perm安装npm\niobroker停止是固定的"
-=======
-            "2.0.0": {
-              "en": "see CHANGELOG.md",
-              "de": "Sehe CHANGELOG.md",
-              "ru": "см. CHANGELOG.md",
-              "pt": "veja CHANGELOG.md",
-              "nl": "zie CHANGELOG.md",
-              "fr": "voir CHANGELOG.md",
-              "it": "vedi CHANGELOG.md",
-              "es": "ver CHANGELOG.md",
-              "pl": "zobacz CHANGELOG.md"
->>>>>>> daafe701
             },
             "1.5.3": {
                 "en": "see CHANGELOG.md",
