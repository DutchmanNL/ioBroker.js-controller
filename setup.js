--- conflicted
+++ resolved
@@ -674,10 +674,8 @@
                 }
             }
 
-<<<<<<< HEAD
             // call install of adapter
 
-=======
 
             function setObjs() {
                 if (objs.length > 0) {
@@ -707,7 +705,6 @@
             }
 
             setObjs();
->>>>>>> b6a2e72e
         });
 
 
