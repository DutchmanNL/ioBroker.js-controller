--- conflicted
+++ resolved
@@ -2307,10 +2307,7 @@
             }
             break;
         }
-<<<<<<< HEAD
-
-=======
->>>>>>> d3f7c4c0
+
         case 'getInterfaces':
             if (msg.callback && msg.from) {
                 sendTo(msg.from, msg.command, {result: os.networkInterfaces()}, msg.callback);
