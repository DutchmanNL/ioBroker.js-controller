--- conflicted
+++ resolved
@@ -175,12 +175,8 @@
                         this.log.info(this.settings.namespace + ' States connected to redis: ' + this.settings.connection.host + ':' + this.settings.connection.port);
                     }
                 });
-<<<<<<< HEAD
-                if (typeof this.settings.connected === 'function') this.settings.connected(this);
-=======
 
                 typeof this.settings.connected === 'function' && this.settings.connected(this);
->>>>>>> 5a56f7f9
                 ready = true;
             }
         });
