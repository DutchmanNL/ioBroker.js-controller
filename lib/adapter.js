--- conflicted
+++ resolved
@@ -48,10 +48,7 @@
 
     that.checkPassword = function checkPassword(user, pw, callback) {
 
-<<<<<<< HEAD
-=======
         if (!callback) throw "checkPassword: no callback";
->>>>>>> 3e40b527
         that.getForeignObject('system.user.' + user, function (err, obj) {
             if (err || !obj) {
                 callback(false);
@@ -64,8 +61,7 @@
 
     };
 
-<<<<<<< HEAD
-=======
+    // use setForeignObject instead
     that.addUser = function addUser (user, pw, callback) {
         this.setForeignObject('system.user.' + user, {
             type: 'user',
@@ -79,16 +75,11 @@
     }
 
 
->>>>>>> 3e40b527
     that.setPassword = function setPassword(user, pw, callback) {
 
         that.getForeignObject('system.user.' + user, function (err, obj) {
             if (err || !obj) {
-<<<<<<< HEAD
-                callback(false);
-=======
                 if (typeof callback === 'function') callback(false);
->>>>>>> 3e40b527
                 return;
             }
             password(pw).hash(null, null, function (err, res) {
