/* jshint -W097 */
/* jshint strict: false */
/* jslint node: true */
'use strict';

// This is file, that makes all communication with controller. All options are optional except name.
// following options are available:
//   name:          name of the adapter. Must be exactly the same as directory name.
//   dirname:       adapter directory name
//   instance:      instance number of adapter
//   objects:       true or false, if desired to have oObjects. This is a list with all states, channels and devices of this adapter and it will be updated automatically.
//   states:        true or false, if desired to have oStates. This is a list with all states values and it will be updated automatically.
//   systemConfig:  if required system configuration. Store it in systemConfig attribute
//   objectChange:  callback function (id, obj) that will be called if object changed
//   stateChange:   callback function (id, obj) that will be called if state changed
//   message:       callback to inform about new message the adapter
//   unload:        callback to stop the adapter
//   config:        configuration of the connection to controller
//   noNamespace:   return short names of objects and states in objectChange and in stateChange

const net               = require('net');
const fs                = require('fs');
const extend            = require('node.extend');
const util              = require('util');
const os                = require('os');
const EventEmitter      = require('events').EventEmitter;
const tools             = require('./tools');
const pidUsage          = require('pidusage');
const getConfigFileName = tools.getConfigFileName;
const EXIT_CODES        = require('./exitCodes');

const password          = require('./password');
/** @type {Record<string, any>} */
let config              = null;
let defaultObjs;
const FORBIDDEN_CHARS   =   /[\]\[*,;'"`<>\\?]/g;
const DEFAULT_SECRET    = 'Zgfr56gFe87jJOM';
const ALIAS_STARTS_WITH = 'alias.';
let schedule;
let restartScheduleJob;

const supportedFeatures = [
    'ALIAS' // Alias Feature supported
];

//const ACCESS_EVERY_EXEC  = 0x1;
const ACCESS_EVERY_WRITE = 0x2;
const ACCESS_EVERY_READ  = 0x4;
//const ACCESS_EVERY_RW    = ACCESS_EVERY_WRITE | ACCESS_EVERY_READ;
//const ACCESS_EVERY_ALL   = ACCESS_EVERY_WRITE | ACCESS_EVERY_READ | ACCESS_EVERY_EXEC;

//const ACCESS_GROUP_EXEC  = 0x10;
const ACCESS_GROUP_WRITE = 0x20;
const ACCESS_GROUP_READ  = 0x40;
//const ACCESS_GROUP_RW    = ACCESS_GROUP_WRITE | ACCESS_GROUP_READ;
//const ACCESS_GROUP_ALL   = ACCESS_GROUP_WRITE | ACCESS_GROUP_READ | ACCESS_GROUP_EXEC;

//const ACCESS_USER_EXEC   = 0x100;
const ACCESS_USER_WRITE  = 0x200;
const ACCESS_USER_READ   = 0x400;
//const ACCESS_USER_RW     = ACCESS_USER_WRITE | ACCESS_USER_READ;
//const ACCESS_USER_ALL    = ACCESS_USER_WRITE | ACCESS_USER_READ | ACCESS_USER_EXEC;

// const ACCESS_EXEC        = 0x1;
// const ACCESS_WRITE       = 0x2;
// const ACCESS_READ        = 0x4;
// const ACCESS_LIST        = 'list';
// const ACCESS_DELETE      = 'delete';
// const ACCESS_CREATE      = 'create';

if (fs.existsSync(getConfigFileName())) {
    config = JSON.parse(fs.readFileSync(getConfigFileName(), 'utf8'));
    if (!config.states)  config.states  = {type: 'file'};
    if (!config.objects) config.objects = {type: 'file'};
} else {
    throw 'Cannot find ' + getConfigFileName();
}

/**
 * getErrorText
 *
 * Read text name of the error number
 *
 * @param {number} code error code
 * @return {string} error description
 */
function getErrorText(code) {
    const texts = Object.keys(EXIT_CODES);
    for (let i = 0; i < texts.length; i++) {
        if (EXIT_CODES[texts[i]] === code) {
            return texts[i];
        }
    }
    return (code || 0).toString();
}

/**
 * Adapter class
 *
 * How the initialization happens:
 *  initObjects => initStates => prepareInitAdapter => createInstancesObjects => initAdapter => initLogging => ready
 *
 * @class
 * @param {string|object} options object like {name: "adapterName", systemConfig: true} or just "adapterName"
 * @return {object} object instance
 */
function Adapter(options) {
    if (!(this instanceof Adapter)) return new Adapter(options);

    if (!options || (!config && !options.config)) throw 'Configuration not set!';

    if (options.config && !options.config.log) options.config.log = config.log;

    config = options.config || config;
    const regUser = /^system\.user\./;
    const regGroup = /^system\.group\./;
    let   firstConnection = true;
    let   systemSecret    = null;
    this.startedInCompactMode = options.compact;

    let reportInterval;

    this.logList = [];
    this.aliases = {};

    this.eventLoopLags = [];

    // possible arguments
    // 0,1,.. - instance
    // info, debug, warn, error - log level
    // --force
    // --logs
    // --silent
    // --install
    // --debug = --force + --logs
    if (process.argv) {
        for (let a = 1; a < process.argv.length; a++) {
            if (process.argv[a] === 'info' || process.argv[a] === 'debug' || process.argv[a] === 'error' || process.argv[a] === 'warn' || process.argv[a] === 'silly') {
                config.log.level = process.argv[a];
            } else if (process.argv[a] === '--silent') {
                config.isInstall = true;
                process.argv[a] = '--install';
            } else if (process.argv[a] === '--install') {
                config.isInstall = true;
            } else if (process.argv[a] === '--logs') {
                config.consoleOutput = true;
            } else if (process.argv[a] === '--force') {
                config.forceIfDisabled = true;
            } else if (process.argv[a] === '--debug') {
                config.forceIfDisabled = true;
                config.consoleOutput   = true;
            } else if (process.argv[a] === '--console') {
                config.consoleOutput   = true;
            } else if (parseInt(process.argv[a], 10).toString() === process.argv[a]) {
                config.instance = parseInt(process.argv[a], 10);
            }
        }
    }

    config.log.level = config.log.level || 'info';

    config.log.noStdout = !config.consoleOutput;

    const logger = require('./logger.js')(config.log);

    // compatibility
    if (!logger.silly) {
        logger.silly = logger.debug;
    }

    // enable "var adapter = require(__dirname + '/../../lib/adapter.js')('adapterName');" call
    if (typeof options === 'string') options = {name: options};

    if (!options.name) throw 'No name of adapter!';

    this._getObjectsByArray = (keys, objects, options, cb, _index, _result, _errors) => {
        if (objects) {
            return cb && cb(null, objects);
        }
        _index  = _index  || 0;
        _result = _result || [];
        _errors = _errors || [];

        while(!keys[_index] && _index < keys.length) _index++;

        if (_index >= keys.length) {
            return cb && cb(_errors.find(e => e) ? _errors : null, _result);
        }

        // if empty => skip immediately
        this.getForeignObject(keys[_index], options, (err, obj) => {
            _result[_index] = obj;
            setImmediate(() => this._getObjectsByArray(keys, objects, options, cb, _index + 1, _result, _errors));
        });
    };

    /**
     * stops the execution of adapter, but not disables it.
     *
     * Sometimes, the adapter must be stopped if some libraries are missing.
     *
     * @alias terminate
     * @memberof Adapter
     * @param {string | number} [reason] optional termination description
     * @param {number} [exitCode] optional exit code
     */
    this.terminate = (reason, exitCode) => {
        // This function must be defined very first, because in the next lines will be yet used.
        if (this.terminated) return;
        this.terminated = true;

        if (reportInterval) {
            clearInterval(reportInterval);
            reportInterval = null;
        }
        if (restartScheduleJob) {
            restartScheduleJob.cancel();
            restartScheduleJob = null;
        }
        if (typeof reason === 'number') {
            // Only the exit code was passed
            exitCode = reason;
            reason = null;
        }
        if (typeof exitCode !== 'number') {
            exitCode = process.argv.indexOf('--install') === -1 ? EXIT_CODES.ADAPTER_REQUESTED_TERMINATION : EXIT_CODES.NO_ERROR;
        }

        const isNotCritical =
            exitCode === EXIT_CODES.ADAPTER_REQUESTED_TERMINATION
            || exitCode === EXIT_CODES.START_IMMEDIATELY_AFTER_STOP
            || exitCode === EXIT_CODES.START_IMMEDIATELY_AFTER_STOP_HEX
            || exitCode === EXIT_CODES.NO_ERROR
        ;

        const text = `${this.namespace} Terminated (${getErrorText(exitCode)}): ${reason ? reason : 'Without reason'}`;
        if (isNotCritical) {
            logger.info(text);
        } else {
            logger.warn(text);
        }
        if (this.startedInCompactMode) {
            if (this.states) {
                this.states.destroy();
                this.states = null;
            }
            if (this.objects) {
                this.objects.destroy();
                this.objects = null;
            }
            this.emit('exit', exitCode, reason);
        } else {
            process.exit(exitCode === undefined ? EXIT_CODES.ADAPTER_REQUESTED_TERMINATION : exitCode);
        }
    };

    // If installed as npm module
    if (options.dirname) {
        this.adapterDir = options.dirname.replace(/\\/g, '/');
    } else {
        this.adapterDir = __dirname.replace(/\\/g, '/').split('/');
        // it can be .../node_modules/appName.js-controller/node_modules/appName.adapter
        //           .../appName.js-controller/node_modules/appName.adapter
        //           .../appName.js-controller/adapter/adapter
        // remove "lib"
        this.adapterDir.pop();
        const jsc = this.adapterDir.pop();
        if ((jsc === tools.appName + '.js-controller' || jsc === tools.appName.toLowerCase() + '.js-controller') && this.adapterDir.pop() === 'node_modules') {
            // js-controller is installed as npm
            const appName = tools.appName.toLowerCase();
            this.adapterDir = this.adapterDir.join('/');
            if (fs.existsSync(this.adapterDir + '/node_modules/' + appName + '.' + options.name)) {
                this.adapterDir += '/node_modules/' + appName + '.' + options.name;
            } else if (fs.existsSync(this.adapterDir + '/node_modules/' + appName + '.js-controller/node_modules/' + appName + '.' + options.name)) {
                this.adapterDir += '/node_modules/' + appName + '.js-controller/node_modules/' + appName + '.' + options.name;
            } else if (fs.existsSync(this.adapterDir + '/node_modules/' + appName + '.js-controller/adapter/' + options.name)) {
                this.adapterDir += '/node_modules/' + appName + '.js-controller/adapter/' + options.name;
            } else if (fs.existsSync(this.adapterDir + '/node_modules/' + tools.appName + '.js-controller/node_modules/' + appName + '.' + options.name)) {
                this.adapterDir += '/node_modules/' + tools.appName + '.js-controller/node_modules/' + appName + '.' + options.name;
            } else {
                logger.error(this.namespace + ' Cannot find directory of adapter ' + options.name);
                this.terminate(EXIT_CODES.CANNOT_FIND_ADAPTER_DIR);
            }
        } else {
            this.adapterDir = __dirname.replace(/\\/g, '/');
            // remove "/lib"
            this.adapterDir = this.adapterDir.substring(0, this.adapterDir.length - 4);
            if (fs.existsSync(this.adapterDir + '/node_modules/' + tools.appName + '.' + options.name)) {
                this.adapterDir += '/node_modules/' + tools.appName + '.' + options.name;
            } else if (fs.existsSync(this.adapterDir + '/../node_modules/' + tools.appName + '.' + options.name)) {
                const parts = this.adapterDir.split('/');
                parts.pop();
                this.adapterDir = parts.join('/') + '/node_modules/' + tools.appName + '.' + options.name;
            } else {
                logger.error(this.namespace + ' Cannot find directory of adapter ' + options.name);
                this.terminate(EXIT_CODES.CANNOT_FIND_ADAPTER_DIR);
            }
        }
    }

    if (fs.existsSync(this.adapterDir + '/package.json')) {
        this.pack = JSON.parse(fs.readFileSync(this.adapterDir + '/package.json', 'utf8'));
    } else {
        logger.info(this.namespace + ' Non npm module. No package.json');
    }

    if (!this.pack || !this.pack.io) {
        if (fs.existsSync(this.adapterDir + '/io-package.json')) {
            this.ioPack = JSON.parse(fs.readFileSync(this.adapterDir + '/io-package.json', 'utf8'));
        } else {
            logger.error(this.namespace + ' Cannot find: ' + this.adapterDir + '/io-package.json');
            this.terminate(EXIT_CODES.CANNOT_FIND_ADAPTER_DIR);
        }
    } else {
        this.ioPack = this.pack.io;
    }

    // If required system configuration. Store it in systemConfig attribute
    if (options.systemConfig) {
        this.systemConfig = config;
    }

    let States;
    if (config.states && config.states.type) {
        if (config.states.type === 'file' || config.states.type === 'redis') {
            States = require('./states/statesInRedis');
        } else {
            throw 'Unknown objects type: ' + config.states.type;
        }
    } else {
        States  = require('./states');
    }

    let Objects;
    if (config.objects && config.objects.type) {
        if (config.objects.type === 'file' || config.objects.type === 'redis') {
            try {
                Objects = require('./objects/objectsInRedis');
            } catch (e) {
                Objects = require('iobroker.objects-redis');
            }
        } else {
            throw 'Unknown objects type: ' + config.objects.type;
        }
    } else {
        Objects = require('./objects');
    }

    const ifaces = os.networkInterfaces();
    const ipArr  = [];
    for (const dev in ifaces) {
        if (!ifaces.hasOwnProperty(dev)) continue;
        /*jshint loopfunc:true */
        ifaces[dev].forEach(details => !details.internal && ipArr.push(details.address));
    }

    const instance = parseInt(options.compactInstance  !== undefined ? options.compactInstance : ((options.instance !== undefined) ? options.instance : (config.instance || 0)), 10);

    this.name            = options.name;
    this.namespace       = options.name + '.' + instance;
    /** The cache of users */
    this.users           = {}; // cache of user groups
    /** The cache of user groups */
    this.groups          = {};
    this.defaultHistory  = null;
    /** An array of instances, that support auto subscribe */
    this.autoSubscribe   = null;
    this.inputCount      = 0;
    this.outputCount     = 0;
    /** A RegExp to test for forbidden chars in object IDs */
    this.FORBIDDEN_CHARS = FORBIDDEN_CHARS;
    /** Whether the adapter has already terminated */
    this.terminated      = false;

    let callbackId = 1;
    this.getPortRunning = null;

    /**
     * Helper function to find next free port
     *
     * Looks for first free TCP port starting with given one:
     * <pre><code>
     *     adapter.getPort(8081, function (port) {
     *         adapter.log.debug('Followinf port is free: ' + port);
     *     });
     * </code></pre>
     *
     * @alias getPort
     * @memberof Adapter
     * @param {number} port port number to start the search for free port
     * @param {string} host optional hostname for the port search
     * @param {function} callback return result
     *        <pre><code>function (port) {}</code></pre>
     */
    this.getPort = (port, host, callback) => {
        if (!port) throw 'adapterGetPort: no port';

        if (typeof host === 'function') {
            callback = host;
            host = null;
        }
        if (!host) host = undefined;

        if (typeof port === 'string') port = parseInt(port, 10);
        this.getPortRunning = {port, host, callback};
        const server = net.createServer();
        try {
            server.listen({port, host},(/* err */) => {
                server.once('close', () => (typeof callback === 'function') && callback(port));
                server.close();
            });
            server.on('error', (/* err */) => {
                setTimeout(() => this.getPort(port + 1, host, callback), 100);
            });
        } catch (e) {
            setImmediate(() => this.getPort(port + 1, host, callback));
        }
    };

    /**
     * Method to check for available Features for adapter development
     *
     * Use it like ...
     * <pre><code>
     *     if (adapter.supportsFeature && adapter.supportsFeature('ALIAS')) {
     *         ...
     *     }
     * </code></pre>

     * @alias supportsFeature
     * @memberof Adapter
     * @param {string} featureName the name of the feature to check
     * @returns {boolean} true/false wether the featufre is in the list of supported features
     */
    this.supportsFeature = (featureName) => {
        return supportedFeatures.includes(featureName);
    };

    /**
     * Promise-version of Adapter.getPort
     */
    this.getPortAsync = tools.promisifyNoError(this.getPort, this);

    /**
     * validates user and password
     *
     *
     * @alias checkPassword
     * @memberof Adapter
     * @param {string} user user name as text
     * @param {string} pw password as text
     * @param {object} options optional user context
     * @param {function} callback return result
     *        <pre><code>
     *            function (result) {
     *              adapter.log.debug('User is valid');
     *            }
     *        </code></pre>
     */
    this.checkPassword = (user, pw, options, callback) => {
        if (typeof options === 'function') {
            callback = options;
            options = null;
        }

        if (!callback) throw 'checkPassword: no callback';

        if (user && !regUser.test(user)) {
            user = 'system.user.' + user;
        }
        user = user.toLowerCase();

        this.getForeignObject(user, options, (err, obj) => {
            if (err || !obj || !obj.common || (!obj.common.enabled && user !== 'system.user.admin')) {
                callback(false);
                return;
            }
            password(pw).check(obj.common.password, (err, res) => {
                callback(res);
            });
        });
    };
    /**
     * Promise-version of Adapter.checkPassword
     */
    this.checkPasswordAsync = tools.promisifyNoError(this.checkPassword, this);

    /**
     * sets the user's password
     *
     * @alias setPassword
     * @memberof Adapter
     * @param {string} user user name as text
     * @param {string} pw password as text
     * @param {object} options optional user context
     * @param {function} callback return result
     *        <pre><code>
     *            function (err) {
     *              if (err) adapter.log.error('Cannot set password: ' + err);
     *            }
     *        </code></pre>
     */
    this.setPassword = (user, pw, options, callback) => {
        if (typeof options === 'function') {
            callback = options;
            options  = null;
        }
        if (user && !regUser.test(user)) {
            user = 'system.user.' + user;
        }

        this.getForeignObject(user, options, (err, obj) => {
            if (err || !obj) {
                if (typeof callback === 'function') callback('User does not exist');
                return;
            }
            password(pw).hash(null, null, (err, res) => {
                if (err) {
                    typeof callback === 'function' && callback(err);
                    return;
                }
                this.extendForeignObject(user, {
                    common: {
                        password: res
                    }
                }, options, () => (typeof callback === 'function') && callback(null));
            });
        });

    };
    /**
     * Promise-version of Adapter.setPassword
     */
    this.setPasswordAsync = tools.promisify(this.setPassword, this);

    /**
     * returns if user exists and is in the group
     *
     * This function used mostly internally and the adapter developer do not require it.
     *
     * @alias checkGroup
     * @memberof Adapter
     * @param {string} user user name as text
     * @param {string} group group name
     * @param {object} options optional user context
     * @param {function} callback return result
     *        <pre><code>
     *            function (result) {
     *              if (result) adapter.log.debug('User exists and in the group');
     *            }
     *        </code></pre>
     */
    this.checkGroup = (user, group, options, callback) => {
        if (typeof options === 'function') {
            callback = options;
            options  = null;
        }
        if (user && !regUser.test(user)) {
            user = 'system.user.' + user;
        }
        if (group && !regGroup.test(group)) {
            group = 'system.group.' + group;
        }
        this.getForeignObject(user, options, (err, obj) => {
            if (err || !obj) {
                callback(false);
                return;
            }
            this.getForeignObject(group, options, (err, obj) => {
                if (err || !obj) {
                    callback(false);
                    return;
                }
                if (obj.common.members.indexOf(user) !== -1) {
                    callback(true);
                } else {
                    callback(false);
                }
            });
        });
    };
    /**
     * Promise-version of Adapter.checkGroup
     */
    this.checkGroupAsync = tools.promisifyNoError(this.checkGroup, this);

    /** @typedef {{[permission: string]: {type: 'object' | 'state' | '' | 'other' | 'file', operation: string}}} CommandsPermissions */

    /**
     * get the user permissions
     *
     * This function used mostly internally and the adapter developer do not require it.
     * The function reads permissions of user's groups (it can be more than one) and merge permissions together
     *
     * @alias calculatePermissions
     * @memberof Adapter
     * @param {string} user user name as text
     * @param {CommandsPermissions} commandsPermissions object that describes the access rights like
     *     <pre><code>
     *         // static information
     *         var commandsPermissions = {
     *            getObject:          {type: 'object',    operation: 'read'},
     *            getObjects:         {type: 'object',    operation: 'list'},
     *            getObjectView:      {type: 'object',    operation: 'list'},
     *            setObject:          {type: 'object',    operation: 'write'},
     *            subscribeObjects:   {type: 'object',    operation: 'read'},
     *            unsubscribeObjects: {type: 'object',    operation: 'read'},
     *
     *            getStates:          {type: 'state',     operation: 'list'},
     *            getState:           {type: 'state',     operation: 'read'},
     *            setState:           {type: 'state',     operation: 'write'},
     *            getStateHistory:    {type: 'state',     operation: 'read'},
     *            subscribe:          {type: 'state',     operation: 'read'},
     *            unsubscribe:        {type: 'state',     operation: 'read'},
     *            getVersion:         {type: '',          operation: ''},
     *
     *            httpGet:            {type: 'other',     operation: 'http'},
     *            sendTo:             {type: 'other',     operation: 'sendto'},
     *            sendToHost:         {type: 'other',     operation: 'sendto'},
     *
     *            readFile:           {type: 'file',      operation: 'read'},
     *            readFile64:         {type: 'file',      operation: 'read'},
     *            writeFile:          {type: 'file',      operation: 'write'},
     *            writeFile64:        {type: 'file',      operation: 'write'},
     *            unlink:             {type: 'file',      operation: 'delete'},
     *            rename:             {type: 'file',      operation: 'write'},
     *            mkdir:              {type: 'file',      operation: 'write'},
     *            readDir:            {type: 'file',      operation: 'list'},
     *            chmodFile:          {type: 'file',      operation: 'write'},
     *
     *            authEnabled:        {type: '',          operation: ''},
     *            disconnect:         {type: '',          operation: ''},
     *            listPermissions:    {type: '',          operation: ''},
     *            getUserPermissions: {type: 'object',    operation: 'read'}
     *         };
     *        </code></pre>
     * @param {object} options optional user context
     * @param {function} callback return result
     *        <pre><code>
     *            function (acl) {
     *              // Access control object for admin looks like:
     *              // {
     *              //    file: {
     *              //         read:       true,
     *              //         write:      true,
     *              //         'delete':   true,
     *              //         create:     true,
     *              //         list:       true
     *              //     },
     *              //     object: {
     *              //         read:       true,
     *              //         write:      true,
     *              //         'delete':   true,
     *              //         list:       true
     *              //     },
     *              //     state: {
     *              //         read:       true,
     *              //         write:      true,
     *              //         'delete':   true,
     *              //         create:     true,
     *              //         list:       true
     *              //     },
     *              //     user: 'admin',
     *              //     users:  {
     *              //         read:       true,
     *              //         write:      true,
     *              //         create:     true,
     *              //         'delete':   true,
     *              //         list:       true
     *              //     },
     *              //     other: {
     *              //         execute:    true,
     *              //         http:       true,
     *              //         sendto:     true
     *              //     },
     *              //     groups: ['administrator'] // can be more than one
     *              // }
     *            }
     *        </code></pre>
     */
    this.calculatePermissions = (user, commandsPermissions, options, callback) => {
        if (typeof options === 'function') {
            callback = options;
            options  = null;
        }

        if (!regUser.test(user)) {
            user = 'system.user.' + user;
        }
        // read all groups
        let acl = {user: user};
        if (user === 'system.user.admin') {
            acl.groups = ['system.group.administrator'];
            for (const c in commandsPermissions) {
                if (!commandsPermissions.hasOwnProperty(c) || !commandsPermissions[c].type) continue;
                acl[commandsPermissions[c].type] = acl[commandsPermissions[c].type] || {};
                acl[commandsPermissions[c].type][commandsPermissions[c].operation] = true;
            }

            if (callback) callback(acl);
            return;
        }
        acl.groups = [];
        this.getForeignObjects('*', 'group', null, options, (err, groups) => {
            // aggregate all groups permissions, where this user is
            if (groups) {
                for (const g in groups) {
                    if (!groups.hasOwnProperty(g)) continue;
                    if (groups[g] &&
                        groups[g].common &&
                        groups[g].common.members &&
                        groups[g].common.members.indexOf(user) !== -1) {
                        acl.groups.push(groups[g]._id);
                        if (groups[g]._id === 'system.group.administrator') {
                            acl = {
                                file: {
                                    read:       true,
                                    write:      true,
                                    'delete':   true,
                                    create:     true,
                                    list:       true
                                },
                                object: {
                                    read:       true,
                                    write:      true,
                                    'delete':   true,
                                    list:       true
                                },
                                state: {
                                    read:       true,
                                    write:      true,
                                    'delete':   true,
                                    create:     true,
                                    list:       true
                                },
                                user: user,
                                users:  {
                                    read:       true,
                                    write:      true,
                                    create:     true,
                                    'delete':   true,
                                    list:       true
                                },
                                other: {
                                    execute:    true,
                                    http:       true,
                                    sendto:     true
                                },
                                groups: acl.groups
                            };
                            break;
                        }

                        const gAcl = groups[g].common.acl;
                        try {
                            for (const type in gAcl) {
                                if (!gAcl.hasOwnProperty(type)) continue;

                                // fix bug. Some version have user instead of users.
                                if (type === 'user') {
                                    acl.users = acl.users || {};
                                } else {
                                    acl[type] = acl[type] || {};
                                }
                                for (const op in gAcl[type]) {
                                    if (gAcl[type].hasOwnProperty(op)) {
                                        // fix error
                                        if (type === 'user') {
                                            acl.users[op] = acl.users[op] || gAcl.user[op];
                                        } else {
                                            acl[type][op] = acl[type][op] || gAcl[type][op];
                                        }
                                    }
                                }
                            }
                        } catch (e) {
                            logger.error(this.namespace + ' Cannot set acl: ' + e);
                            logger.error(this.namespace + ' Cannot set acl: ' + JSON.stringify(gAcl));
                            logger.error(this.namespace + ' Cannot set acl: ' + JSON.stringify(acl));
                        }
                    }
                }
            }

            if (callback) callback(acl);
        });
    };
    /**
     * Promise-version of Adapter.calculatePermissions
     */
    this.calculatePermissionsAsync = tools.promisifyNoError(this.calculatePermissions, this);

    const readFileCertificate = (cert) => {
        if (typeof cert === 'string') {
            try {
                if (cert.length < 1024 && fs.existsSync(cert)) {
                    cert = fs.readFileSync(cert).toString();
                    // start watcher of this file
                    fs.watch(cert, (eventType, filename) => {
                        logger.warn(this.namespace + ' New certificate "' + filename + '" detected. Restart adapter');
                        setTimeout(stop, 2000, false, true);
                    });
                }
            } catch (e) {
                // ignore
            }
        }
        return cert;
    };

    /**
     * returns SSL certificates by name
     *
     * This function returns SSL certificates (private key, public cert and chained certificate).
     * Names are defined in the system's configuration in admin, e.g. "defaultPrivate", "defaultPublic".
     * The result can be directly used for creation of https server.
     *
     * @alias getCertificates
     * @memberof Adapter
     * @param {string} publicName public certificate name
     * @param {string} privateName private certificate name
     * @param {string} chainedName optional chained certificate name
     * @param {function} callback return result
     *        <pre><code>
     *            function (err, certs) {
     *              adapter.log.debug('private key: ' + certs.key);
     *              adapter.log.debug('public cert: ' + certs.cert);
     *              adapter.log.debug('chained cert: ' + certs.ca);
     *            }
     *        </code></pre>
     */
    this.getCertificates = (publicName, privateName, chainedName, callback) => {
        if (typeof publicName === 'function') {
            callback = publicName;
            publicName = null;
        }
        if (typeof privateName === 'function') {
            callback = privateName;
            privateName = null;
        }
        if (typeof chainedName === 'function') {
            callback = chainedName;
            chainedName = null;
        }
        publicName  = publicName  || this.config.certPublic;
        privateName = privateName || this.config.certPrivate;
        chainedName = chainedName || this.config.certChained;

        // Load certificates
        this.getForeignObject('system.certificates', null, (err, obj) => {
            if (err || !obj ||
                !obj.native.certificates ||
                !publicName ||
                !privateName ||
                !obj.native.certificates[publicName] ||
                !obj.native.certificates[privateName] ||
                (chainedName && !obj.native.certificates[chainedName])
            ) {
                logger.error(this.namespace + ' Cannot enable secure web server, because no certificates found: ' + publicName + ', ' + privateName + ', ' + chainedName);
                if (callback) callback(tools.ERRORS.ERROR_NOT_FOUND);
            } else {
                let ca;
                if (chainedName) {
                    const chained = readFileCertificate(obj.native.certificates[chainedName]).split('-----END CERTIFICATE-----\r\n');
                    ca = [];
                    for (let c = 0; c < chained.length; c++) {
                        if (chained[c].replace(/(\r\n|\r|\n)/g, '').trim()) {
                            ca.push(chained[c] + '-----END CERTIFICATE-----\r\n');
                        }
                    }
                }
                if (callback) {
                    callback(null, {
                        key:  readFileCertificate(obj.native.certificates[privateName]),
                        cert: readFileCertificate(obj.native.certificates[publicName]),
                        ca:   ca
                    }, obj.native.letsEncrypt);
                }
            }
        });
    };
    /**
     * Promise-version of Adapter.getCertificates
     */
    this.getCertificatesAsync = tools.promisify(this.getCertificates, this);

    /**
     * Restarts an instance of the adapter.
     *
     * @memberof Adapter
     */
    this.restart = () => {
        logger.warn(this.namespace + ' Restart initiated');
        // Restarting an adapter can easily be done by writing the adapter object without changing it
        this.terminate(EXIT_CODES.START_IMMEDIATELY_AFTER_STOP);
    };

    /**
     * Updates the adapter config with new values. Only a subset of the configuration has to be provided,
     * since merging with the existing config is done automatically, e.g. like this:
     *
     * `adapter.updateConfig({prop1: "newValue1"})`
     *
     * After updating the configuration, the adapter is automatically restarted.
     *
     * @param {Record<string, any>} newConfig The new config values to be stored
     */
    this.updateConfig = (newConfig) => {
        // merge the old and new configuration
        const _config = Object.assign({}, this.config, newConfig);
        // update the adapter config object
        const configObjId = `system.adapter.${this.namespace}`;
        this.getForeignObjectAsync(configObjId)
            .then(obj => {
                obj.native = _config;
                return this.setForeignObjectAsync(configObjId, obj);
            })
            .catch(err => logger.error(`${this.namespace} Updating the adapter config failed: ${err}`))
        ;
    };

    /**
     * Disables and stops the adapter instance.
     */
    this.disable = () => {
        // update the adapter config object
        const configObjId = `system.adapter.${this.namespace}`;
        this.getForeignObjectAsync(configObjId)
            .then(obj => {
                obj.common.enabled = false;
                return this.setForeignObjectAsync(configObjId, obj);
            })
            .catch(err => logger.error(`${this.namespace} Disabling the adapter instance failed: ${err}`))
        ;
    };

    /**
     * Reads the encrypted parameter from config.
     *
     * It returns promise if no callback is provided.
     * @param {string} attribute - attribute name in native configuraiton part
     * @param {function} callback - optional callback
     * @returns {object} promise if no callback provided
     *
     */
    this.getEncryptedConfig = (attribute, callback) => {
        if (this.config.hasOwnProperty(attribute)) {
            if (typeof callback !== 'function') {
                return new Promise((reject, resolve) => {
                    this.getEncryptedConfig(attribute, (err, encrypted) => {
                        if (err) {
                            reject(err);
                        } else {
                            resolve(encrypted);
                        }
                    });
                });
            } else {
                if (systemSecret !== null) {
                    callback(null, tools.decrypt(systemSecret, this.config[attribute]));
                } else {
                    this.getForeignObject('system.config', null, (err, data) => {
                        if (data && data.native) {
                            systemSecret = data.native.secret;
                        }
                        systemSecret = systemSecret || DEFAULT_SECRET;
                        callback(null, tools.decrypt(systemSecret, this.config[attribute]));
                    });
                }
            }
        } else {
            if (typeof callback === 'function') {
                callback('Attribute not found');
            } else {
                return Promise.reject('Attribute not found');
            }
        }
    };

    // Can be later deleted if no more appears
    this.inited = false;

    const extendObjects = (tasks, callback) => {
        if (!tasks || !tasks.length) {
            return typeof callback === 'function' && callback();
        }
        const task = tasks.shift();
        const state = task.state;
        if (state !== undefined) {
            delete task.state;
        }
        this.objects.extendObject(task._id, task, () =>
            state ?
                this.states.setState(task._id, state, () => setImmediate(extendObjects, tasks, callback)) :
                setImmediate(extendObjects, tasks, callback));
    };

    const createInstancesObjects = (instanceObj, callback) => {
        let objs;

        const _id = 'system.adapter.' + this.namespace;

        if (!instanceObj.common.onlyWWW && instanceObj.common.mode !== 'once') {
            objs = [
                {
                    _id:    _id + '.alive',
                    type:   'state',
                    common: {
                        name:   this.namespace + ' alive',
                        type:   'boolean',
                        read:   true,
                        write:  true,
                        role:   'indicator.state'
                    },
                    native: {}
                },
                {
                    _id:    _id + '.connected',
                    type:   'state',
                    common: {
                        name: this.namespace + ' is connected',
                        type: 'boolean',
                        read:   true,
                        write:  false,
                        role: 'indicator.state'
                    },
                    native: {}
                },
                {
                    _id:    _id + '.compactMode',
                    type:   'state',
                    common: {
                        name: this.namespace + '.compactMode',
                        type: 'boolean',
                        read: true,
                        write: false,
                        role: 'indicator.state'
                    },
                    native: {}
                },
                {
                    _id:    _id + '.cpu',
                    type:   'state',
                    common: {
                        name: this.namespace + '.cpu',
                        type: 'number',
                        read: true,
                        write: false,
                        role: 'indicator.state',
                        unit: '% of one core'
                    },
                    native: {}
                },                                {
                    _id:    _id + '.cputime',
                    type:   'state',
                    common: {
                        name: this.namespace + '.cputime',
                        type: 'number',
                        read: true,
                        write: false,
                        role: 'indicator.state',
                        unit: 'seconds'
                    },
                    native: {}
                },
                {
                    _id:    _id + '.memHeapUsed',
                    type:   'state',
                    common: {
                        name: this.namespace + ' heap actually Used',
                        type: 'number',
                        read:   true,
                        write:  false,
                        role: 'indicator.state',
                        unit: 'MB'
                    },
                    native: {}
                },
                {
                    _id:    _id + '.memHeapTotal',
                    type:   'state',
                    common: {
                        name: this.namespace + ' total Size of the Heap',
                        read:   true,
                        write:  false,
                        type: 'number',
                        role: 'indicator.state',
                        unit: 'MB'
                    },
                    native: {}
                },
                {
                    _id:    _id + '.memRss',
                    type:   'state',
                    common: {
                        name: this.namespace + ' resident Set Size',
                        desc: 'Resident set size',
                        read:   true,
                        write:  false,
                        type: 'number',
                        role: 'indicator.state',
                        unit: 'MB'
                    },
                    native: {}
                },
                {
                    _id:    _id + '.uptime',
                    type:   'state',
                    common: {
                        name: this.namespace + ' uptime',
                        type: 'number',
                        read:   true,
                        write:  false,
                        role: 'indicator.state',
                        unit: 'seconds'
                    },
                    native: {}
                },
                {
                    _id:    _id + '.inputCount',
                    type:   'state',
                    common: {
                        name: this.namespace + ' events input counter',
                        desc: 'State\'s inputs in 15 seconds',
                        type: 'number',
                        read: true,
                        write: false,
                        role: 'state',
                        unit: 'events/15 seconds'
                    },
                    native: {}
                },
                {
                    _id:    _id + '.outputCount',
                    type:   'state',
                    common: {
                        name: this.namespace + ' events output counter',
                        desc: 'State\'s outputs in 15 seconds',
                        type: 'number',
                        read: true,
                        write: false,
                        role: 'state',
                        unit: 'events/15 seconds'
                    },
                    native: {}
                },
                {
                    _id:    _id + '.eventLoopLag',
                    type:   'state',
                    common: {
                        name: this.namespace + ' Node.js event loop lag',
                        desc: 'Node.js event loop lag in ms averaged over 15 seconds',
                        type: 'number',
                        read: true,
                        write: false,
                        role: 'state',
                        unit: 'ms'
                    },
                    native: {}
                },
                {
                    _id:    _id + '.sigKill',
                    type:   'state',
                    common: {
                        name:   this.namespace + ' kill signal',
                        type:   'number',
                        read:   true,
                        write:  false,
                        desc:   'Process id that must survive. All other IDs must terminate itself',
                        role:   'state'
                    },
                    native: {}
                },
                {
                    _id:    _id + '.logLevel',
                    type:   'state',
                    common: {
                        name:   this.namespace + ' loglevel',
                        type:   'string',
                        read:   true,
                        write:  true,
                        desc:   'Loglevel of the adapter. Will be set on start with defined value but can be overridden during runtime',
                        role:   'state'
                    },
                    native: {}
                }
            ];
        } else {
            objs = [];
        }

        if (instanceObj.common.wakeup) {
            objs.push({
                _id:    _id + '.wakeup',
                type:   'state',
                common: {
                    name: this.namespace + '.wakeup',
                    read:   true,
                    write:  true,
                    type: 'boolean',
                    role: 'adapter.wakeup'
                },
                native: {}
            });
        }

        if (this.ioPack.instanceObjects) {
            this.ioPack.instanceObjects.forEach((obj) => {
                if (obj && (obj._id || obj.type === 'meta')) {
                    if (obj.common) {
                        if (obj.common.name) {
                            obj.common.name = obj.common.name.replace('%INSTANCE%', instance);
                        }
                        if (obj.common.desc) {
                            obj.common.desc = obj.common.desc.replace('%INSTANCE%', instance);
                        }
                    }
                    if (!obj._id.startsWith(this.namespace)) {
                        // instanceObjects are normally defined without namespace prefix
                        obj._id = this.namespace + '. ' + obj._id;
                    }
                    objs.push(obj);
                } else {
                    logger.error(this.namespace + ' ' + options.name + '.' + instance + ' invalid instance object: ' + JSON.stringify(obj));
                }
            });
        }

        extendObjects(objs, callback);
    };

    const prepareInitAdapter = () => {
        this.getForeignState('system.adapter.' + this.namespace + '.alive', null, (err, res) => {
            if (options.instance !== undefined) {
                initAdapter(options);
            } else
            if (!config.isInstall && res && res.val === true && res.ack && !config.forceIfDisabled) {
                logger.error(this.namespace + ' ' + options.name + '.' + instance + ' already running');
                this.terminate(EXIT_CODES.ADAPTER_ALREADY_RUNNING);
            } else {
                this.getForeignObject('system.adapter.' + this.namespace, null, (err, res) => {
                    if ((err || !res) && !config.isInstall) {
                        logger.error(this.namespace + ' ' + options.name + '.' + instance + ' invalid config');
                        this.terminate(EXIT_CODES.INVALID_ADAPTER_CONFIG);
                    } else {
                        createInstancesObjects(res,() => initAdapter(res));
                    }
                });
            }
        });
    };

    const autoSubscribeOn = (cb) => {
        if (!this.autoSubscribe) {
            // collect all
            this.objects.getObjectView('system', 'instance', {startkey: 'system.adapter.', endkey: 'system.adapter.\u9999'}, options, (err, res) => {
                if (res && res.rows) {
                    this.autoSubscribe = [];
                    for (let c = res.rows.length - 1; c >= 0; c--) {
                        if (res.rows[c].value.common.subscribable) {
                            const _id = res.rows[c].id.substring(15);
                            if (this.autoSubscribe.indexOf(_id) === -1) {
                                this.autoSubscribe.push(_id);
                            }
                        }
                    }
                }

                if (typeof cb === 'function') cb();
            });
            // because of autoSubscribe
            this.objects.subscribe('system.adapter.*');
        } else if (typeof cb === 'function') {
            cb();
        }
    };

    const initObjects = (cb) => {
        const objectsInst = new Objects({
            namespace: this.namespace,
            connection: config.objects,
            logger:     logger,
            connected: (objectsInstance) => {
                this.objects = objectsInstance;
                this.connected = true;
                // Read dateformat if using of formatDate is announced
                if (options.useFormatDate) {
                    this.getForeignObject('system.config', (err, data) => {
                        if (data && data.common) {
                            this.dateFormat     = data.common.dateFormat;
                            this.isFloatComma   = data.common.isFloatComma;
                            this.language       = data.common.language;
                            this.longitude      = data.common.longitude;
                            this.latitude       = data.common.latitude;
                            this.defaultHistory = data.common.defaultHistory;
                        }
                        if (data && data.native) {
                            systemSecret = data.native.secret;
                        }
                        typeof cb === 'function' && cb();
                    });
                } else if (typeof cb === 'function') {
                    cb();
                }
            },
            disconnected: () =>
                this.connected = false,
            change: (id, obj) => {
                if (obj === 'null' || obj === '') {
                    obj = null;
                }

                if (!id) {
                    logger.error(this.namespace + ' change ID is empty:  ' + JSON.stringify(obj));
                    return;
                }

                // If desired, that adapter must be terminated
                if (id === 'system.adapter.' + this.namespace && obj && obj.common && obj.common.enabled === false) {
                    logger.info(this.namespace + ' Adapter is disabled => stop');
                    if (!obj.common.enabled) {
                        stop();
                        setTimeout(() => this.terminate(EXIT_CODES.NO_ERROR), 4000);
                    }
                }

                // update language, dateFormat and comma
                if (id === 'system.config' && obj && obj.common && (options.useFormatDate || this.defaultHistory !== undefined)) {
                    this.dateFormat     = obj.common.dateFormat;
                    this.isFloatComma   = obj.common.isFloatComma;
                    this.language       = obj.common.language;
                    this.longitude      = obj.common.longitude;
                    this.latitude       = obj.common.latitude;
                    this.defaultHistory = obj.common.defaultHistory;
                }

                // if alias
                if (id.startsWith(ALIAS_STARTS_WITH)) {
                    Object.keys(this.aliases).forEach(_id => {
                        const alias = this.aliases[_id];

                        // Find entry for this alias
                        if (alias.sourceId === id) {
                            if (obj && obj.common && obj.common.alias && obj.common.alias.id) {
                                // update information
                                const updatedAlias = JSON.parse(JSON.stringify(obj.common.alias));
                                updatedAlias.pattern = alias.pattern;
                                updatedAlias.target = {common: obj.common};
                                updatedAlias.sourceId = alias.sourceId;
                                // if linked ID changed
                                if (obj.common.alias.id !== alias.id) {
                                    this.aliases[obj.common.alias.id] = updatedAlias;

                                    // read new object
                                    this.getForeignObject(obj.common.alias.id, (errors, srcObj) => {
                                        if (srcObj && srcObj.common) {
                                            updatedAlias.source = {common: srcObj.common};
                                        }

                                        // unsubscribe old object
                                        this.states.unsubscribe(alias.id, () =>
                                            this.states.subscribe(obj.common.alias.id));

                                        delete this.aliases[_id];
                                    });
                                } else {
                                    this.aliases[_id] = updatedAlias;
                                }
                            } else {
                                // unsubscribe linked state
                                this.objects.unsubscribe(alias.id);
                                delete this.aliases[_id];
                            }
                        }
                    });
                }

                // update oObjects structure if desired
                if (this.oObjects) {
                    if (obj) {
                        this.oObjects[id] = obj;
                    } else {
                        delete this.oObjects[id];
                    }
                }

                // process autosubscribe adapters
                if (id.startsWith('system.adapter.')) {
                    if (obj && obj.common.subscribable) {
                        const _id = id.substring(15); // 'system.adapter.'.length
                        if (obj.common.enabled) {
                            if (this.autoSubscribe.indexOf(_id) === -1) {
                                this.autoSubscribe.push(_id);
                            }
                        } else {
                            const pos = this.autoSubscribe.indexOf(_id);
                            if (pos !== -1) {
                                this.autoSubscribe.splice(pos, 1);
                            }
                        }
                    }
                }

                // remove protectedNative if not admin or own adapter
                const adapterName = this.namespace.split('.')[0];
                if(obj && obj._id && obj._id.startsWith('system.adapter.') && adapterName !== 'admin' &&
                    adapterName !== obj._id.split('.')[2] && obj.protectedNative && obj.protectedNative.length) {
                    for (const attr of obj.protectedNative) {
                        delete obj.native[attr];
                    } // endFor
                } // endIf

                // It was an error in the calculation
                if ((options.noNamespace || config.noNamespace) && this._namespaceRegExp.test(id)) {
                    // emit 'objectChange' event instantly
                    setImmediate(() => {
                        typeof options.objectChange === 'function' && options.objectChange(id.substring(this.namespace.length + 1), obj);
                        this.emit('objectChange', id.substring(this.namespace.length + 1), obj);
                    });
                } else {
                    setImmediate(() => {
                        typeof options.objectChange === 'function' && options.objectChange(id, obj);
                        // emit 'objectChange' event instantly
                        this.emit('objectChange', id, obj);
                    });
                }
            },
            connectTimeout: (/* err */) => {
                if (config.isInstall) {
                    logger && logger.warn(this.namespace + ' no connection to objects DB');
                    this.terminate(EXIT_CODES.NO_ERROR);
                } else {
                    logger && logger.error(this.namespace + ' no connection to objects DB');
                }
            }
        });

        this._namespaceRegExp = new RegExp('^' + this.namespace);       // chache the regex object 'adapter.0'

        /**
         * @param {string | {device?: string, channel?: string, state?: string}} id
         * @param {boolean} [isPattern=false]
         */
        this._fixId = (id, isPattern/* , type */) => {
            let result  = '';
            // If id is an object
            if (typeof id === 'object') {
                // Add namespace + device + channel
                result = this.namespace + '.' + (id.device ? id.device + '.' : '') + (id.channel ? id.channel + '.' : '') + (id.state ? id.state : '');
            } else {
                result = id;

                if (!this._namespaceRegExp.test(id)) {
                    if (!isPattern) {
                        result = this.namespace + (id ? '.' + id : '');
                    } else {
                        result = this.namespace + '.' + (id ? id : '');
                    }
                }
            }
            return result;
        };

        /**
         * Helper method for `set[Foreign]Object[NotExists]` that also sets the default value if one is configured
         * @param {string} id of the object
         * @param obj The object to set
         * @param {unknown} [options]
         * @param callback
         */
        const setObjectWithDefaultValue = (id, obj, options, callback) => {
            if (typeof options === 'function') {
                callback = options;
                options = undefined;
            }
            this.objects.setObject(id, obj, options, (err, result) => {
                if (!err && obj.common && obj.common.def !== undefined) {
                    this.setState(id, obj.common.def, true, null, () =>
                        typeof callback === 'function' && callback(err, result));
                } else if (typeof callback === 'function') {
                    callback(err, result);
                }
            });
        };

        /**
         * Creates or overwrites object in objectDB.
         *
         * This function can create or overwrite objects in objectDB for this adapter.
         * Only Ids that belong to this adapter can be modified. So the function automatically adds "adapter.X." to ID.
         * <b>common</b>, <b>native</b> and <b>type</b> attributes are mandatory and it will be checked.
         * Additionally type "state" requires <b>role</b>, <b>type</b> and <b>name</b>, e.g.:
         * <pre><code>{
         *     common: {
         *          name: 'object name',
         *          type: 'number', // string, boolean, object, mixed, array
         *          role: 'value'   // see https://github.com/ioBroker/ioBroker/blob/master/doc/SCHEMA.md#state-commonrole
         *     },
         *     native: {},
         *     type: 'state' // channel, device
         * }</code></pre>
         *
         * @alias setObject
         * @memberof Adapter
         * @param {string} id object ID, that must be overwritten or created.
         * @param {object} obj new object
         * @param {object} options optional user context
         * @param {function} callback return result
         *        <pre><code>
         *            function (err, obj) {
         *              // obj is {id: id}
         *              if (err) adapter.log.error('Cannot write object: ' + err);
         *            }
         *        </code></pre>
         */
        this.setObject = (id, obj, options, callback) => {
            if (typeof options === 'function') {
                callback = options;
                options = null;
            }
            if (!defaultObjs) {
                defaultObjs = require('./defaultObjs.js')('de', '°C', 'EUR');
            }

            if (!obj) {
                logger.error(`${this.namespace} setObject: try to set null object for ${id}`);
                return callback && callback(tools.ERRORS.ERROR_EMPTY_OBJECT);
            }

            if (!id && obj.type !== 'meta') {
                logger.error(tools.appendStackTrace(this.namespace + ' setObject id missing!!'));
                if (typeof callback === 'function') callback('id missing!');
                return;
            }

            if (obj.hasOwnProperty('type')) {
                if (!obj.hasOwnProperty('native')) {
                    logger.warn(this.namespace + ' setObject ' + id + ' (type=' + obj.type + ') property native missing!');
                    obj.native = {};
                }
                // Check property 'common'
                if (!obj.hasOwnProperty('common')) {
                    logger.warn(this.namespace + ' setObject ' + id + ' (type=' + obj.type + ') property common missing!');
                    obj.common = {};
                } else if (obj.type === 'state') {
                    // Try to extend the model for type='state'
                    // Check property 'role' by 'state'
                    if (obj.common.hasOwnProperty('role') && defaultObjs[obj.common.role]) {
                        obj.common = extend(true, {}, defaultObjs[obj.common.role], obj.common);
                    } else if (!obj.common.hasOwnProperty('role')) {
                        logger.warn(this.namespace + ' setObject ' + id + ' (type=' + obj.type + ') property common.role missing!');
                    }
                    if (!obj.common.hasOwnProperty('type')) {
                        logger.warn(this.namespace + ' setObject ' + id + ' (type=' + obj.type + ') property common.type missing!');
                    }
                }

                if (!obj.common.hasOwnProperty('name')) {
                    obj.common.name = id;
                    logger.debug(this.namespace + ' setObject ' + id + ' (type=' + obj.type + ') property common.name missing, using id as name');
                }

                id = this._fixId(id, false/*, obj.type*/);

                if (obj.children || obj.parent) {
                    logger.warn(this.namespace + ' Do not use parent or children for ' + id);
                }
                if (!obj.from) obj.from = 'system.adapter.' + this.namespace;
                if (!obj.user) obj.user = (options ? options.user : '') || 'system.user.admin';
                if (!obj.ts) obj.ts = Date.now();

                setObjectWithDefaultValue(id, obj, options, callback);
            } else {
                logger.error(this.namespace + ' setObject ' + id + ' mandatory property type missing!');
                if (typeof callback === 'function') callback('mandatory property type missing!');
            }
        };
        /**
         * Promise-version of Adapter.setObject
         */
        this.setObjectAsync = tools.promisify(this.setObject, this);

        /**
         * Get all states, channels and devices of this adapter.
         *
         * @alias getAdapterObjects
         * @memberof Adapter
         * @param {function} callback return result
         *        <pre><code>
         *            function (objects) {
         *                for (var id in objects) {
         *                    adapter.log.debug(id);
         *                }
         *            }
         *        </code></pre>
         */
        this.getAdapterObjects = (callback) => {
            const objects = {};

            this.objects.getObjectView('system', 'state', {startkey: this.namespace + '.', endkey: this.namespace + '.\u9999', include_docs: true}, (err, _states) => {
                this.objects.getObjectView('system', 'channel', {startkey: this.namespace + '.', endkey: this.namespace + '.\u9999', include_docs: true}, (err, _channels) => {
                    this.objects.getObjectView('system', 'device', {startkey: this.namespace + '.', endkey: this.namespace + '.\u9999', include_docs: true}, (err, _devices) => {
                        if (_channels) {
                            for (let c = _channels.rows.length - 1; c >= 0; c--) {
                                objects[_channels.rows[c].id] = _channels.rows[c].value;
                            }
                        }
                        if (_devices) {
                            for (let d = _devices.rows.length - 1; d >= 0; d--) {
                                objects[_devices.rows[d].id] = _devices.rows[d].value;
                            }
                        }
                        if (_states) {
                            if (options.states) this.oStates = {};
                            for (let s = _states.rows.length - 1; s >= 0; s--) {
                                objects[_states.rows[s].id] = _states.rows[s].value;
                                if (this.oStates) {
                                    this.oStates[_states.rows[s].id] = null;
                                }
                            }
                        }
                        if (typeof callback === 'function') callback(objects);
                    });
                });
            });
        };
        /**
         * Promise-version of Adapter.getAdapterObjects
         */
        this.getAdapterObjectsAsync = tools.promisifyNoError(this.getAdapterObjects, this);

        /**
         * Extend some object and create it if it does not exist
         *
         * You can change or extend some object. E.g existing object is:
         * <pre><code>
         *     {
         *          common: {
         *              name: 'Adapter name',
         *              desc: 'Description'
         *          },
         *          type: 'state',
         *          native: {
         *              unused: 'text'
         *          }
         *     }
         * </code></pre>
         *
         * If following object will be passed as argument
         *
         * <pre><code>
         *     {
         *          common: {
         *              desc: 'New description',
         *              min: 0,
         *              max: 100
         *          },
         *          native: {
         *              unused: null
         *          }
         *     }
         * </code></pre>
         *
         * We will get as output:
         * <pre><code>
         *     {
         *          common: {
         *              desc: 'New description',
         *              min: 0,
         *              max: 100
         *          },
         *          type: 'state',
         *          native: {
         *          }
         *     }
         * </code></pre>
         *
         *
         * @alias extendObject
         * @memberof Adapter
         * @param {string} id object ID, that must be extended
         * @param {object} obj part that must be extended
         * @param {object} options optional user context
         * @param {function} callback return result
         *        <pre><code>
         *            function (err, obj) {
         *                if (err) adapter.log.error(err);
         *                // obj is {"id": id}
         *            }
         *        </code></pre>
         */
        this.extendObject = (id, obj, options, callback) => {
            if (typeof options === 'function') {
                callback = options;
                options = null;
            }

            id = this._fixId(id, false/*, obj.type*/);

            const mId = id.replace(FORBIDDEN_CHARS, '_');
            if (mId !== id) {
                logger.warn(`${this.namespace} Used invalid characters: ${id} changed to ${mId}`);
                id = mId;
            }

            if (!obj) {
                logger.error(`${this.namespace} extendObject: try to set null object for ${id}`);
                return callback && callback(tools.ERRORS.ERROR_EMPTY_OBJECT);
            }

            if (obj.children || obj.parent) {
                logger.warn(this.namespace + ' Do not use parent or children for ' + id);
            }
            // delete arrays if they should be changed
            if (obj && (
                (obj.common && obj.common.members) ||
                (obj.native && obj.native.repositories) ||
                (obj.native && obj.native.certificates) ||
                (obj.native && obj.native.devices))
            ) {
                // Read whole object
                this.objects.getObject(id, options, (err, oldObj) => {
                    if (err) {
                        typeof callback === 'function' && callback(err);
                        return;
                    }
                    if (!oldObj) {
                        logger.error(this.namespace + ' Object ' + id + ' not exist!');
                        oldObj = {};
                    }
                    if (obj.native && obj.native.repositories && oldObj.native && oldObj.native.repositories) {
                        oldObj.native.repositories = [];
                    }
                    if (obj.common && obj.common.members && oldObj.common && oldObj.common.members) {
                        oldObj.common.members = [];
                    }
                    if (obj.native && obj.native.certificates && oldObj.native && oldObj.native.certificates) {
                        oldObj.native.certificates = [];
                    }
                    if (obj.native && obj.native.devices && oldObj.native && oldObj.native.devices) {
                        oldObj.native.devices = [];
                    }
                    obj = extend(true, oldObj, obj);

                    if (!obj.from) obj.from = 'system.adapter.' + this.namespace;
                    if (!obj.user) obj.user = (options ? options.user : '') || 'system.user.admin';
                    if (!obj.ts) obj.ts = Date.now();

                    this.objects.setObject(id, obj, options, callback);
                });
            } else {
                if (!obj.from) obj.from = 'system.adapter.' + this.namespace;
                if (!obj.user) obj.user = (options ? options.user : '') || 'system.user.admin';
                if (!obj.ts) obj.ts = Date.now();
                this.objects.extendObject(id, obj, options, callback);
            }
        };
        /**
         * Promise-version of Adapter.extendObject
         */
        this.extendObjectAsync = tools.promisify(this.extendObject, this);

        /**
         * Same as {@link Adapter.setObject}, but for any object.
         *
         * ID must be specified as a full name with adapter namespace. E.g "hm-rpc.0.ABC98989.1.STATE"
         *
         * @alias setForeignObject
         * @memberof Adapter
         * @param {string} id object ID, that must be overwritten or created.
         * @param {object} obj new object
         * @param {object} options optional user context
         * @param {function} callback return result
         *        <pre><code>
         *            function (err, obj) {
         *              // obj is {id: id}
         *              if (err) adapter.log.error('Cannot write object: ' + err);
         *            }
         *        </code></pre>
         */
        this.setForeignObject = (id, obj, options, callback) => {
            if (typeof options === 'function') {
                callback = options;
                options = null;
            }

            if (!obj) {
                logger.error(`${this.namespace} setForeignObject: try to set null object for ${id}`);
                return callback && callback(tools.ERRORS.ERROR_EMPTY_OBJECT);
            }

            obj.from = obj.from || 'system.adapter.' + this.namespace;
            obj.user = obj.user || (options ? options.user : '') || 'system.user.admin';
            obj.ts   = obj.ts   || Date.now();

            const mId = id.replace(FORBIDDEN_CHARS, '_');
            if (mId !== id) {
                logger.warn(`${this.namespace} Used invalid characters: ${id} changed to ${mId}`);
                id = mId;
            }

            if (obj && obj.common && obj.common.alias && obj.common.alias.id && obj.common.alias.id.startsWith(ALIAS_STARTS_WITH)) {
                return callback && callback('system.adapter.* states cannot be used as target for aliases');
            }

            setObjectWithDefaultValue(id, obj, options, callback);
        };
        /**
         * Promise-version of Adapter.setForeignObject
         */
        this.setForeignObjectAsync = tools.promisify(this.setForeignObject, this);

        /**
         * Same as {@link Adapter.extendObject}, but for any object.
         *
         * ID must be specified as a full name with adapter namespace. E.g "hm-rpc.0.ABC98989.1.STATE"
         *
         * @alias extendForeignObject
         * @memberof Adapter
         * @param {string} id object ID, that must be extended
         * @param {object} obj part that must be extended
         * @param {object} options optional user context
         * @param {function} callback return result
         *        <pre><code>
         *            function (err, obj) {
         *                // obj is {"id": id}
         *                if (err) adapter.log.error(err);
         *            }
         *        </code></pre>
         */
        this.extendForeignObject = (id, obj, options, callback) => {
            if (typeof options === 'function') {
                callback = options;
                options = null;
            }
            const mId = id.replace(FORBIDDEN_CHARS, '_');
            if (mId !== id) {
                logger.warn(`${this.namespace} Used invalid characters: ${id} changed to ${mId}`);
                id = mId;
            }

            if (!obj) {
                logger.error(`${this.namespace} extendForeignObject: try to set null object for ${id}`);
                return callback && callback(tools.ERRORS.ERROR_EMPTY_OBJECT);
            }

            // delete arrays if they should be changed
            if ((obj.native && (obj.native.repositories || obj.native.certificates || obj.native.devices)) ||
                (obj.common && obj.common.members)
            ) {
                // Read whole object
                this.objects.getObject(id, options, (err, oldObj) => {
                    if (err) {
                        typeof callback === 'function' && callback(err);
                        return;
                    }
                    if (!oldObj) {
                        logger.error(this.namespace + ' Object ' + id + ' not exist!');
                        oldObj = {};
                    }
                    if (obj.native && obj.native.repositories && oldObj.native && oldObj.native.repositories) {
                        oldObj.native.repositories = [];
                    }
                    if (obj.common && obj.common.members && oldObj.common && oldObj.common.members) {
                        oldObj.common.members = [];
                    }
                    if (obj.native && obj.native.certificates && oldObj.native && oldObj.native.certificates) {
                        oldObj.native.certificates = [];
                    }
                    if (obj.native && obj.native.devices && oldObj.native && oldObj.native.devices) {
                        oldObj.native.devices = [];
                    }
                    obj = extend(true, oldObj, obj);

                    if (!obj.from) obj.from = 'system.adapter.' + this.namespace;
                    if (!obj.user) obj.user = (options ? options.user : '') || 'system.user.admin';
                    if (!obj.ts) obj.ts = Date.now();

                    this.objects.setObject(id, obj, callback);
                });
            } else {
                if (!obj.from) obj.from = 'system.adapter.' + this.namespace;
                if (!obj.user) obj.user = (options ? options.user : '') || 'system.user.admin';
                if (!obj.ts) obj.ts = Date.now();

                this.objects.extendObject(id, obj, options, callback);
            }
        };
        /**
         * Promise-version of Adapter.extendForeignObject
         */
        this.extendForeignObjectAsync = tools.promisify(this.extendForeignObject, this);

        /**
         * Get object of this instance.
         *
         * It is not required, that ID consists namespace. E.g. to get object of "adapterName.X.myObject", only "myObject" is required as ID.
         *
         * @alias getObject
         * @memberof Adapter
         * @param {string} id exactly object ID (without namespace)
         * @param {object} options optional user context
         * @param {function} callback return result
         *        <pre><code>
         *            function (err, obj) {
         *              if (err) adapter.log.error('Cannot get object: ' + err);
         *            }
         *        </code></pre>
         */
        this.getObject = (id, options, callback) => {
            if (typeof options === 'function') {
                callback = options;
                options = null;
            }

            this.objects.getObject(this._fixId(id), options, callback);
        };
        /**
         * Promise-version of Adapter.getObject
         */
        this.getObjectAsync = tools.promisify(this.getObject, this);

        /**
         * Read object view from DB.
         *
         * It is required, that ID consists namespace in startkey and endkey. E.g. {startkey: 'hm-rpc.' + adapter.instance + '.', endkey: 'hm-rpc.' + adapter.instance + '.\u9999'}
         * to get all objects of the instance.
         *
         * @alias getObjectView
         * @memberof Adapter
         * @param {string} design name of the design
         * @param {string} search name of the view
         * @param {object} params object containing startkey: first id to include in result; endkey: last id to include in result
         * @param {object} options
         * @param {function} callback return result
         *      <pre><code>
         *          function (err, doc) {
         *              if (doc && doc.rows) {
         *                   for (var i = 0; i < doc.rows.length; i++) {
         *                       var id  = doc.rows[i].id;
         *                        var obj = doc.rows[i].value;
         *                        console.log('Found ' + id + ': ' + JSON.stringify(obj));
         *                   }
         *                           if (!doc.rows.length) console.log('No objects found.');
         *               } else {
         *                   console.log('No objects found: ' + err);
         *               }
         *           }
         *           </code></pre>
         */
        this.getObjectView = (design, search, params, options, callback) => {
            this.objects.getObjectView(design, search, params, options, callback);
        };
        /**
         * Promise-version of Adapter.getObjectView
         */
        this.getObjectViewAsync = tools.promisify(this.getObjectView, this);

        /**
         * Read object list from DB.
         *
         * It is required, that ID consists namespace in startkey and endkey. E.g. {startkey: 'hm-rpc.' + adapter.instance + '.', endkey: 'hm-rpc.' + adapter.instance + '.\u9999'}
         * to get all objects of the instance.
         *
         * @alias getObjectList
         * @memberof Adapter
         *
         * @param {object} params
         * @param {object} options
         * @param {function} callback
         *      <pre><code>
         *          function (err, res) {
         *              if (res && res.rows) {
         *                   for (var i = 0; i < res.rows.length; i++) {
         *                       var id  = res.rows[i].id;
         *                       var obj = res.rows[i].value;
         *                       console.log('Found ' + id + ': ' + JSON.stringify(obj));
         *                   }
         *                   if (!res.rows.length) console.log('No objects found.');
         *              } else {
         *                  console.log('No objects found: ' + err);
         *              }
         *          }
         *       </code></pre>
         */
        this.getObjectList = (params, options, callback) => {
            this.objects.getObjectList(params, options, callback);
        };
        /**
         * Promise-version of Adapter.getObjectList
         */
        this.getObjectListAsync = tools.promisify(this.getObjectList, this);

        /**
         * Get the enum tree.
         *
         * Get enums of specified tree or all enums if nothing specified as object with values.
         * If getEnum called with no enum specified, all enums will be returned:
         * <pre><code>
         *      adapter.getEnums(function (err, enums, requestEnum) {
         *        // All enums
         *        if (err) adapter.log.error('Cannot get object: ' + err);
         *        for (var e in enums) {
         *           adapter.log.debug('Enum "' + e + '" has following members: ' + enums[e].common.members.join(', '));
         *        }
         *      });
         * </code></pre>
         *
         * @alias getEnum
         * @memberof Adapter
         * @param {string} _enum enum name, e.g. 'rooms', 'function' or '' (all enums)
         * @param {object} options optional user context
         * @param {function} callback return result
         *        <pre><code>
         *            function (err, enums, requestEnum) {
         *              // requestEnum is _enum
         *              if (err) adapter.log.error('Cannot get object: ' + err);
         *              for (var e in enums) {
         *                 adapter.log.debug('Enum "' + e + '" has following members: ' + enums[e].common.members.join(', '));
         *              }
         *            }
         *        </code></pre>
         */
        this.getEnum = (_enum, options, callback) => {
            if (typeof _enum === 'function') {
                callback = _enum;
                options = null;
                _enum = '';
            }
            if (typeof options === 'function') {
                callback = options;
                options = null;
            }
            if (!_enum.match('^enum.')) _enum = 'enum.' + _enum;
            const result = {};

            this.objects.getObjectView('system', 'enum', {startkey: _enum + '.', endkey: _enum + '.\u9999'}, options, (err, res) => {
                if (err) {
                    typeof callback === 'function' && callback(err);
                    return;
                }
                for (let t = 0; t < res.rows.length; t++) {
                    result[res.rows[t].id] = res.rows[t].value;
                }
                if (typeof callback === 'function') callback(err, result, _enum);
            });
        };
        /**
         * Promise-version of Adapter.getEnum
         */
        this.getEnumAsync = tools.promisify(this.getEnum, this, ['result', 'requestEnum']);

        /**
         * Read the members of given enums.
         *
         * Get enums of specified tree or all enums if nothing specified as object with values.
         *
         * @alias getEnums
         * @memberof Adapter
         * @param {string|array} _enumList enum name or names, e.g. ['rooms', 'function']
         * @param {object} options optional user context
         * @param {function} callback return result
         *        <pre><code>
         *            function (err, enums) {
         *              // requestEnum is _enum
         *              if (err) adapter.log.error('Cannot get object: ' + err);
         *              // Result is like
         *              // {
         *              //    "enum.rooms": {
         *              //       "enum.rooms.livingroom": {
         *              //           common: {
         *              //              members: ['ID1', 'ID2']
         *              //           }
         *              //       },
         *              //       "enum.rooms.sleepingroom": {
         *              //           common: {
         *              //              members: ['ID3', 'ID4']
         *              //           }
         *              //       }
         *              //    },
         *              //    "enum.functions": {
         *              //       "enum.rooms.light": {
         *              //           common: {
         *              //              members: ['ID1', 'ID6']
         *              //           }
         *              //       },
         *              //       "enum.rooms.weather": {
         *              //           common: {
         *              //              members: ['ID4', 'ID7']
         *              //           }
         *              //       }
         *              //    }
         *              // }
         *            }
         *        </code></pre>
         */
        this.getEnums = (_enumList, options, callback) => {
            if (typeof _enumList === 'function') {
                callback = _enumList;
                _enumList  = null;
            }
            if (typeof options === 'function') {
                callback = options;
                options  = null;
            }
            const _enums = {};
            if (_enumList) {
                if (typeof _enumList === 'string') _enumList = [_enumList];
                let count = 0;
                for (let t = 0; t < _enumList.length; t++) {
                    count++;
                    this.getEnum(_enumList[t], options, (err, list, _enum) => {
                        if (list) _enums[_enum] = list;
                        if (!--count && callback) callback(err, _enums);
                    });
                }
            } else {
                // Read all enums
                this.objects.getObjectView('system', 'enum', {startkey: 'enum.', endkey: 'enum.\u9999'}, options, (err, res) => {
                    // be aware, that res.rows[x].id is the name of enum!
                    if (err) {
                        callback(err);
                        return;
                    }
                    const result = {};
                    if (res && res.rows) {
                        for (let i = 0; i < res.rows.length; i++) {
                            const parts = res.rows[i].id.split('.', 3);
                            if (!parts[2]) continue;
                            if (!result[parts[0] + '.' + parts[1]]) result[parts[0] + '.' + parts[1]] = {};
                            result[parts[0] + '.' + parts[1]][res.rows[i].id] = res.rows[i].value;
                        }
                    }

                    if (callback) callback(err, result);
                });
            }
        };
        /**
         * Promise-version of Adapter.getEnums
         */
        this.getEnumsAsync = tools.promisify(this.getEnums, this);

        /**
         * Get objects by pattern, by specific type and resolve their enums.
         *
         * Get all objects in the system of specified type. E.g.:
         *
         *        <pre><code>
         *            adapter.getForeignObjects('hm-rega.0.*', 'state', ['rooms', 'functions'], function (err, objs) {
         *              if (err) adapter.log.error('Cannot get object: ' + err);
         *              // objs look like:
         *              // {
         *              //    "hm-rega.0.ABC0000.1.STATE": {
         *              //        common: {...},
         *              //        native: {},
         *              //        type: 'state',
         *              //        enums: {
         *              //           'enums.rooms.livingroom': 'Living room',
         *              //           'enums.functions.light': 'Light'
         *              //       }
         *              //    },
         *              //    "hm-rega.0.ABC0000.2.STATE": {
         *              //        common: {...},
         *              //        native: {},
         *              //        type: 'state',
         *              //        enums: {
         *              //           'enums.rooms.sleepingroom': 'Sleeping room',
         *              //           'enums.functions.window': 'Windows'
         *              //       }
         *              //    }
         *            }
         *        </code></pre>
         *
         * @alias getForeignObjects
         * @memberof Adapter
         * @param {string} pattern object ID/wildchars
         * @param {string} type type of object: 'state', 'channel' or 'device'. Default - 'state'
         * @param {string|string[]} enums object ID, that must be overwritten or created.
         * @param {object} options optional user context
         * @param {function} callback return result
         *        <pre><code>
         *            function (err, obj) {
         *              if (err) adapter.log.error('Cannot get object: ' + err);
         *            }
         *        </code></pre>
         */
        this.getForeignObjects = (pattern, type, enums, options, callback) => {
            if (typeof options === 'function') {
                callback = options;
                options = null;
            }
            let params = {};
            if (pattern && pattern !== '*') {
                params = {
                    startkey: pattern.replace(/\*/g, ''),
                    endkey:   pattern.replace(/\*/g, '\u9999')
                };
            }
            if (typeof enums === 'function') {
                callback = enums;
                enums = null;
            }
            if (typeof type  === 'function') {
                callback = type;
                type = null;
            }
            if (typeof type  === 'object') {
                options = type;
                type = null;
            }
            if (typeof enums === 'object' && !(enums instanceof Array)) {
                options = enums;
                enums = null;
            }
            this.objects.getObjectView('system', type || 'state', params, options, (err, res) => {
                if (err) {
                    callback(err);
                    return;
                }

                // don't forget, that enums returns names in row[x].id and not IDs, you can find id in rows[x].value._id
                this.getEnums(enums, null, (err, _enums) => {
                    const list = {};
                    for (let i = 0; i < res.rows.length; i++) {
                        if (!res.rows[i].value) {
                            logger.debug(`${this.namespace} getEnums(${JSON.stringify(enums)}) returned an enum without a value at index ${i}, obj - ${JSON.stringify(res.rows[i])}`);
                            continue;
                        }
                        const id = res.rows[i].value._id;
                        list[id] = res.rows[i].value;
                        if (_enums && id) {
                            // get device or channel of this state and check it too
                            const parts = id.split('.');
                            parts.splice(parts.length - 1, 1);
                            const channel = parts.join('.');
                            parts.splice(parts.length - 1, 1);
                            const device = parts.join('.');

                            list[id].enums = {};
                            for (const es in _enums) {
                                if (!_enums.hasOwnProperty(es)) continue;
                                for (const e in _enums[es]) {
                                    if (!_enums[es].hasOwnProperty(e)) continue;
                                    if (!_enums[es][e] || !_enums[es][e].common || !_enums[es][e].common.members)
                                        continue;
                                    if (_enums[es][e].common.members.indexOf(id)      !== -1 ||
                                        _enums[es][e].common.members.indexOf(channel) !== -1 ||
                                        _enums[es][e].common.members.indexOf(device)  !== -1) {
                                        list[id].enums[e] = _enums[es][e].common.name;
                                    }
                                }
                            }
                        }
                    }
                    callback(null, list);
                });
            });
        };
        /**
         * Promise-version of Adapter.getForeignObjects
         */
        this.getForeignObjectsAsync = tools.promisify(this.getForeignObjects, this);

        /**
         * Find any object by name or ID.
         *
         * Find object by the exact name or ID.
         *
         * @alias findForeignObject
         * @memberof Adapter
         * @param {string} id exactly object ID (without namespace)
         * @param {string} type optional common.type of state: 'number', 'string', 'boolean', 'file', ...
         * @param {object} options optional user context
         * @param {function} callback return result
         *        <pre><code>
         *            adapter.findForeignObject('Some name', function (err, id, name) {
         *              if (err) adapter.log.error('Cannot get object: ' + err);
         *              adapter.log.debug('ID of object with name "' + name + '" is "' + id + '"');
         *            }
         *        </code></pre>
         */
        this.findForeignObject = (id, type, options, callback) => {
            if (typeof options === 'function') {
                callback = options;
                options = null;
            }
            if (typeof type === 'function') {
                callback = type;
                type = null;
            }
            this.objects.findObject(id, type, options, callback);
        };
        /**
         * Promise-version of Adapter.findForeignObject
         */
        this.findForeignObjectAsync = tools.promisify(this.findForeignObject, this, ['id', 'name']);

        /**
         * Get any object.
         *
         * ID must be specified with namespace.
         *
         * @alias getForeignObject
         * @memberof Adapter
         * @param {string} id exactly object ID (with namespace)
         * @param {object} options optional user context
         * @param {function} callback return result
         *        <pre><code>
         *            function (err, obj) {
         *              if (err) adapter.log.error('Cannot get object: ' + err);
         *            }
         *        </code></pre>
         */
        this.getForeignObject = (id, options, callback) => {
            if (typeof options === 'function') {
                callback = options;
                options = null;
            }
            this.objects.getObject(id, options, (err, obj) => {
                const adapterName = this.namespace.split('.')[0];
                // remove protectedNative if not admin or own adapter
                if(obj && obj._id && obj._id.startsWith('system.adapter.') && adapterName !== 'admin' &&
                    adapterName !== obj._id.split('.')[2] && obj.protectedNative && obj.protectedNative.length) {
                    for (const attr of obj.protectedNative) {
                        delete obj.native[attr];
                    } // endFor
                } // endIf
                if (callback && typeof callback === 'function') callback(err, obj);
            });
        };
        /**
         * Promise-version of Adapter.getForeignObject
         */
        this.getForeignObjectAsync = tools.promisify(this.getForeignObject, this);

        /**
         * Delete an object of this instance.
         *
         * It is not required to provice the adapter namespace, because it will automatically be added.
         * E.g. to delete "adapterName.X.myObject", only "myObject" is required as ID.
         *
         * The corresponding state will be deleted too if the object has type "state".
         *
         * @alias delObject
         * @memberof Adapter
         * @param {string} id exactly object ID (without namespace)
         * @param {object} options optional user context
         * @param {function} callback return result
         *        <pre><code>
         *            function (err) {
         *              if (err) adapter.log.error('Cannot delete object: ' + err);
         *            }
         *        </code></pre>
         */
        this.delObject = (id, options, callback) => {
            // delObject does the same as delForeignObject, but fixes the ID first
            id = this._fixId(id);
            this.delForeignObject(id, options, callback);
        };
        /**
         * Promise-version of Adapter.delObject
         */
        this.delObjectAsync = tools.promisify(this.delObject, this);

        /**
         * Delete any object.
         *
         * The full ID with namespace must be specified. The corresponding state will be deleted too if the object has type "state".
         *
         * @alias delForeignObject
         * @memberof Adapter
         * @param {string} id exactly object ID (with namespace)
         * @param {object} options optional user context
         * @param {function} callback return result
         *        <pre><code>
         *            function (err) {
         *              if (err) adapter.log.error('Cannot delete object: ' + err);
         *            }
         *        </code></pre>
         */
        this.delForeignObject = (id, options, callback) => {
            if (typeof options === 'function') {
                callback = options;
                options = null;
            }

            this.objects.getObject(id, options, (err, obj) => {
                if (err || !obj) {
                    return (typeof callback === 'function') && callback(err || tools.ERRORS.ERROR_NOT_FOUND);
                } else {
                    this.objects.delObject(obj._id, options, err => {
                        if (err || obj.type !== 'state') {
                            return (typeof callback === 'function') && callback(err);
                        } else {
                            this.delForeignState(id, options, callback);
                        }
                    });
                }
            });

        };
        /**
         * Promise-version of Adapter.delForeignObject
         */
        this.delForeignObjectAsync = tools.promisify(this.delForeignObject, this);

        /**
         * Subscribe for the changes of objects in this instance.
         *
         * @alias subscribeObjects
         * @memberof Adapter
         * @param {string} pattern pattern like 'channel.*' or '*' (all objects of this adapter) - without namespaces
         * @param {object} [options] optional user context
         * @param {function} [callback] optional returns result
         *        <pre><code>
         *            function (err) {
         *              if (err) adapter.log.error('Cannot subscribe object: ' + err);
         *            }
         *        </code></pre>
         */
        this.subscribeObjects = (pattern, options, callback) => {
            if (pattern === '*') {
                this.objects.subscribe(this.namespace + '.*', options, callback);
            } else {
                pattern = this._fixId(pattern, true);
                this.objects.subscribe(pattern, options, callback);
            }
        };
        /**
         * Promise-version of Adapter.subscribeObjects
         */
        this.subscribeObjectsAsync = tools.promisify(this.subscribeObjects, this);

        /**
         * Unsubscribe on the changes of objects in this instance.
         *
         * @alias unsubscribeObjects
         * @memberof Adapter
         * @param {string} pattern pattern like 'channel.*' or '*' (all objects) - without namespaces
         * @param {object} options optional user context
         * @param {function} callback optional returns result
         *        <pre><code>
         *            function (err) {
         *              if (err) adapter.log.error('Cannot unsubscribe object: ' + err);
         *            }
         *        </code></pre>
         */
        this.unsubscribeObjects = (pattern, options, callback) => {
            if (pattern === '*') {
                this.objects.unsubscribe(this.namespace + '.*', options, callback);
            } else {
                pattern = this._fixId(pattern, true);
                this.objects.unsubscribe(pattern, options, callback);
            }
        };
        /**
         * Promise-version of Adapter.unsubscribeObjects
         */
        this.unsubscribeObjectsAsync = tools.promisify(this.unsubscribeObjects, this);

        /**
         * Subscribe for the changes of objects in any instance.
         *
         * @alias subscribeForeignObjects
         * @memberof Adapter
         * @param {string} pattern pattern like 'channel.*' or '*' (all objects) - without namespaces. You can use array of patterns
         * @param {object} options optional user context
         * @param {function} callback optional returns result
         *        <pre><code>
         *            function (err) {
         *              if (err) adapter.log.error('Cannot subscribe object: ' + err);
         *            }
         *        </code></pre>
         */
        this.subscribeForeignObjects = (pattern, options, callback) => {
            this.objects.subscribe(pattern, options, callback);
        };
        /**
         * Promise-version of Adapter.subscribeForeignObjects
         */
        this.subscribeForeignObjectsAsync = tools.promisify(this.subscribeForeignObjects, this);

        /**
         * Unsubscribe for the patterns on all objects.
         *
         * @alias unsubscribeForeignObjects
         * @memberof Adapter
         * @param {string} pattern pattern like 'channel.*' or '*' (all objects) - without namespaces
         * @param {object} options optional user context
         * @param {function} callback optional returns result
         *        <pre><code>
         *            function (err) {
         *              if (err) adapter.log.error('Cannot unsubscribe object: ' + err);
         *            }
         *        </code></pre>
         */
        this.unsubscribeForeignObjects = (pattern, options, callback) => {
            if (!pattern) pattern = '*';
            this.objects && this.objects.unsubscribe(pattern, options, callback);
        };
        /**
         * Promise-version of Adapter.unsubscribeForeignObjects
         */
        this.unsubscribeForeignObjectsAsync = tools.promisify(this.unsubscribeForeignObjects, this);

        /**
         * Same as {@link Adapter.setObject}, but with check if the object exists.
         *
         * ID must be specified as a full name with adapter namespace. E.g "hm-rpc.0.ABC98989.1.STATE".
         * New object will be created only if no object exists with such ID.
         *
         * @alias setObjectNotExists
         * @memberof Adapter
         * @param {string} id object ID, that must be overwritten or created.
         * @param {object} obj new object
         * @param {object} options optional user context
         * @param {function} callback return result
         *        <pre><code>
         *            function (err, obj) {
         *              // obj is {id: id}
         *              if (err) adapter.log.error('Cannot write object: ' + err);
         *            }
         *        </code></pre>
         */
        this.setObjectNotExists = (id, obj, options, callback) => {

            if (typeof options === 'function') {
                callback = options;
                options = null;
            }

            id = this._fixId(id);

            if (obj.children || obj.parent) {
                logger.warn(this.namespace + ' Do not use parent or children for ' + id);
            }

            this.objects.getObject(id, options, (err, _obj) => {
                if (!_obj) {
                    if (!obj.from) obj.from = 'system.adapter.' + this.namespace;
                    if (!obj.user) obj.user = (options ? options.user : '') || 'system.user.admin';
                    if (!obj.ts) obj.ts = Date.now();

                    setObjectWithDefaultValue(id, obj, null, callback);
                } else {
                    if (typeof callback === 'function') callback(null);
                }
            });
        };
        /**
         * Promise-version of Adapter.setObjectNotExists
         */
        this.setObjectNotExistsAsync = tools.promisify(this.setObjectNotExists, this);

        /**
         * Same as {@link Adapter.setForeignObject}, but with check if the object exists.
         *
         * ID must be specified as a full name with adapter namespace. E.g "hm-rpc.0.ABC98989.1.STATE".
         * New object will be created only if no object exists with such ID.
         *
         * @alias setForeignObjectNotExists
         * @memberof Adapter
         * @param {string} id object ID, that must be overwritten or created.
         * @param {object} obj new object
         * @param {object} options optional user context
         * @param {function} callback return result
         *        <pre><code>
         *            function (err, obj) {
         *              // obj is {id: id}
         *              if (err) adapter.log.error('Cannot write object: ' + err);
         *            }
         *        </code></pre>
         */
        this.setForeignObjectNotExists = (id, obj, options, callback) => {
            if (typeof options === 'function') {
                callback = options;
                options = null;
            }
            this.objects.getObject(id, options, (err, _obj) => {
                if (!_obj) {
                    if (!obj.from) obj.from = 'system.adapter.' + this.namespace;
                    if (!obj.user) obj.user = (options ? options.user : '') || 'system.user.admin';
                    if (!obj.ts) obj.ts = Date.now();

                    setObjectWithDefaultValue(id, obj, null, callback);
                } else {
                    if (typeof callback === 'function') callback(null);
                }
            });
        };
        /**
         * Promise-version of Adapter.setForeignObjectNotExists
         */
        this.setForeignObjectNotExistsAsync = tools.promisify(this.setForeignObjectNotExists, this);

        this._DCS2ID = (device, channel, stateOrPoint) => {
            let id = '';
            if (device)  {
                id += device;
            }
            if (channel) {
                id += (id ? '.' : '') + channel;
            }

            if (stateOrPoint !== true && stateOrPoint !== false) {
                if (stateOrPoint)   {
                    id += (id ? '.' : '') + stateOrPoint;
                }
            } else if (stateOrPoint === true && id) {
                id += '.';
            }
            return id;
        };

        this.createDevice = (deviceName, common, _native, options, callback) => {
            if (typeof options === 'function') {
                callback = options;
                options = null;
            }
            if (!deviceName) {
                logger.error(this.namespace + ' Try to create device with empty name!');
                return;
            }
            if (typeof _native === 'function') {
                callback = _native;
                _native = {};
            }
            if (typeof common === 'function') {
                callback = common;
                common = {};
            }
            common = common || {};
            common.name = common.name || deviceName;

            deviceName = deviceName.replace(FORBIDDEN_CHARS, '_').replace(/\./g, '_');
            _native = _native || {};

            this.setObjectNotExists(deviceName, {
                type:     'device',
                common:   common,
                native:   _native
            }, options, callback);
        };
        /**
         * Promise-version of Adapter.createDevice
         */
        this.createDeviceAsync = tools.promisify(this.createDevice, this);

        // name of channel must be in format "channel"
        this.createChannel = (parentDevice, channelName, roleOrCommon, _native, options, callback) => {
            if (typeof options === 'function') {
                callback = options;
                options = null;
            }
            if (!channelName) throw 'Try to create channel without name!';

            if (typeof _native === 'function') {
                callback = _native;
                _native = {};
            }

            if (typeof roleOrCommon === 'function') {
                callback = roleOrCommon;
                roleOrCommon = undefined;
            }

            let common = {};
            if (typeof roleOrCommon === 'string') {
                common = {
                    name: '',
                    role: roleOrCommon
                };
            } else if (typeof roleOrCommon === 'object') {
                common = roleOrCommon;
            }
            common.name = common.name || channelName;

            if (parentDevice) parentDevice = parentDevice.replace(FORBIDDEN_CHARS, '_').replace(/\./g, '_');
            channelName  = channelName.replace(FORBIDDEN_CHARS, '_').replace(/\./g, '_');
            channelName  = this._DCS2ID(parentDevice, channelName);

            _native = _native || {};

            const obj = {
                type:     'channel',
                common:   common,
                native:   _native
            };

            this.setObjectNotExists(channelName, obj, options, callback);
        };
        /**
         * Promise-version of Adapter.createChannel
         */
        this.createChannelAsync = tools.promisify(this.createChannel, this);

        this.createState = (parentDevice, parentChannel, stateName, roleOrCommon, _native, options, callback) => {
            if (typeof options === 'function') {
                callback = options;
                options = null;
            }
            if (!stateName) throw 'Empty name is not allowed!';

            if (typeof _native === 'function') {
                callback = _native;
                _native = {};
            }

            if (typeof roleOrCommon === 'function') {
                callback = roleOrCommon;
                roleOrCommon = undefined;
            }

            let common = {};
            if (typeof roleOrCommon === 'string') {
                common = {
                    read:  true,
                    write: false,
                    name:  '',
                    role:  roleOrCommon
                };
            } else if (typeof roleOrCommon === 'object') {
                common = roleOrCommon;
            }

            common.name = common.name || stateName;
            _native = _native || {};

            common.read  = (common.read  === undefined) ? true  : common.read;
            common.write = (common.write === undefined) ? false : common.write;

            if (!common.role) {
                logger.error(this.namespace + ' Try to create state ' + (parentDevice ? (parentDevice + '.') : '') + parentChannel + '.' + stateName + ' without role');
                return;
            }

            if (parentDevice)  parentDevice  = parentDevice.replace(FORBIDDEN_CHARS, '_').replace(/\./g, '_');
            if (parentChannel) parentChannel = parentChannel.replace(FORBIDDEN_CHARS, '_').replace(/\./g, '_');
            stateName = stateName.replace(FORBIDDEN_CHARS, '_').replace(/\./g, '_');
            const id = this._fixId({device: parentDevice, channel: parentChannel, state: stateName});

            // Check min, max and def values for number
            if (common.type !== undefined && common.type === 'number') {
                let min = 0;
                let max = 0;
                let def = 0;
                let err;
                if (common.min !== undefined) {
                    min = common.min;
                    if (typeof min !== 'number') {
                        min = parseFloat(min);
                        if (isNaN(min)) {
                            err = 'Wrong type of ' + id + '.common.min';
                            logger.error(this.namespace + ' ' + err);
                            if (callback) callback(err);
                            return;
                        } else {
                            common.min = min;
                        }
                    }
                }
                if (common.max !== undefined) {
                    max = common.max;
                    if (typeof max !== 'number') {
                        max = parseFloat(max);
                        if (isNaN(max)) {
                            err = 'Wrong type of ' + id + '.common.max';
                            logger.error(this.namespace + ' ' + err);
                            if (callback) callback(err);
                            return;
                        } else {
                            common.max = max;
                        }
                    }
                }
                if (common.def !== undefined) {
                    def = common.def;
                    if (typeof def !== 'number') {
                        def = parseFloat(def);
                        if (isNaN(def)) {
                            err = 'Wrong type of ' + id + '.common.def';
                            logger.error(this.namespace + ' ' + err);
                            if (callback) callback(err);
                            return;
                        } else {
                            common.def = def;
                        }
                    }
                }
                if (common.min !== undefined && common.max !== undefined && min > max) {
                    common.max = min;
                    common.min = max;
                }
                if (common.def !== undefined && common.min !== undefined && def < min) common.def = min;
                if (common.def !== undefined && common.max !== undefined && def > max) common.def = max;
            }

            this.setObjectNotExists(id, {
                type:     'state',
                common:   common,
                native:   _native
            }, options, callback);

            if(common.def !== undefined) {
                if(common.defAck !== undefined) {
                    this.setState(id, common.def, common.defAck, options, () => {});
                } else {
                    this.setState(id, common.def, options, () => {});
                }
            } else {
                this.setState(id, null, true, options, () => {});
            }
        };
        /**
         * Promise-version of Adapter.createState
         */
        this.createStateAsync = tools.promisify(this.createState, this);

        /**
         * Delete device with all its channels and states.
         *
         * @alias deleteDevice
         * @memberof Adapter
         * @param {string} deviceName is the part of ID like: adapter.instance.<deviceName>
         * @param {object} options optional user context
         * @param {function} callback return result
         *        <pre><code>
         *            function (err, obj) {
         *              // obj is {id: id}
         *              if (err) adapter.log.error('Cannot write object: ' + err);
         *            }
         *        </code></pre>
         */
        this.deleteDevice = (deviceName, options, callback) => {
            if (typeof options === 'function') {
                callback = options;
                options = null;
            }
            deviceName = deviceName.replace(FORBIDDEN_CHARS, '_').replace(/\./g, '_');
            if (!this._namespaceRegExp.test(deviceName)) deviceName = this.namespace + '.' + deviceName;

            this.objects.getObjectView('system', 'device', {startkey: deviceName, endkey: deviceName}, options, (err, res) => {
                if (err || !res || !res.rows) {
                    typeof callback === 'function' && callback(err);
                    callback = null;
                    return;
                }
                let cnt = 0;
                if (res.rows.length > 1) {
                    logger.warn(this.namespace + ' Found more than one device ' + deviceName);
                }

                for (let t = 0; t < res.rows.length; t++) {
                    cnt++;
                    this.delObject(res.rows[t].id, options, err => {
                        if (err) {
                            typeof callback === 'function' && callback(err);
                            callback = null;
                            return;
                        }

                        if (!--cnt) {
                            let _cnt = 0;
                            _cnt++;
                            // read channels of device
                            this.objects.getObjectView('system', 'channel', {startkey: deviceName + '.', endkey: deviceName + '.\u9999'}, options, (err, res) => {
                                _cnt--;
                                if (err) {
                                    typeof callback === 'function' && callback(err);
                                    callback = null;
                                    return;
                                }
                                for (let k = 0; k < res.rows.length; k++) {
                                    _cnt++;
                                    this.deleteChannel(deviceName, res.rows[k].id, options, err => {
                                        if (!--_cnt) {
                                            typeof callback === 'function' && callback(err);
                                            callback = null;
                                        } else {
                                            if (err) {
                                                typeof callback === 'function' && callback(err);
                                                callback = null;
                                            }
                                        }
                                    });
                                }
                                if (!_cnt && typeof callback === 'function') {
                                    callback();
                                    callback = null;
                                }
                            });
                            // read states of the device...
                            _cnt++;
                            this.objects.getObjectView('system', 'state', {startkey: deviceName + '.', endkey: deviceName + '.\u9999'}, options, (err, res) => {
                                _cnt--;
                                if (err) {
                                    typeof callback === 'function' && callback(err);
                                    callback = null;
                                    return;
                                }
                                for (let k = 0; k < res.rows.length; k++) {
                                    _cnt++;
                                    this.deleteState(deviceName, '', res.rows[k].id, options, err => {
                                        if (!--_cnt) {
                                            typeof callback === 'function' && callback(err);
                                            callback = null;
                                        } else {
                                            if (err) {
                                                typeof callback === 'function' && callback(err);
                                                callback = null;
                                            }
                                        }
                                    });
                                }
                                if (!_cnt && typeof callback === 'function') {
                                    callback();
                                    callback = null;
                                }
                            });
                        }
                    });
                }
                if (!cnt && typeof callback === 'function') {
                    callback();
                    callback = null;
                }
            });
        };
        /**
         * Promise-version of Adapter.deleteDevice
         */
        this.deleteDeviceAsync = tools.promisify(this.deleteDevice, this);

        this.addChannelToEnum = (enumName, addTo, parentDevice, channelName, options, callback) => {
            if (typeof options === 'function') {
                callback = options;
                options = null;
            }
            if (parentDevice) {
                if (this._namespaceRegExp.test(parentDevice)) {
                    parentDevice = parentDevice.substring(this.namespace.length + 1);
                }
                parentDevice = parentDevice.replace(FORBIDDEN_CHARS, '_').replace(/\./g, '_');
            }

            if (this._namespaceRegExp.test(channelName)) {
                channelName = channelName.substring(this.namespace.length + 1);
            }
            if (parentDevice && channelName.substring(0, parentDevice.length) === parentDevice) {
                channelName = channelName.substring(parentDevice.length + 1);
            }
            channelName = channelName.replace(FORBIDDEN_CHARS, '_').replace(/\./g, '_');

            const objId = this.namespace + '.' + this._DCS2ID(parentDevice, channelName);

            if (addTo.match(/^enum\./)) {
                this.objects.getObject(addTo, options, (err, obj) => {
                    if (err) {
                        typeof callback === 'function' && callback(err);
                        return;
                    } else if (obj) {
                        const pos = obj.common.members.indexOf(objId);
                        if (pos === -1) {
                            obj.common.members.push(objId);
                            obj.from = 'system.adapter.' + this.namespace;
                            obj.user = (options ? options.user : '') || 'system.user.admin';
                            obj.ts = Date.now();

                            this.objects.setObject(obj._id, obj, options, callback);
                        }
                    }
                });
            } else {
                if (enumName.match(/^enum\./)) enumName = enumName.substring(5);

                this.objects.getObject('enum.' + enumName + '.' + addTo, options, (err, obj) => {
                    if (err) {
                        typeof callback === 'function' && callback(err);
                        return;
                    }

                    if (obj) {
                        const pos = obj.common.members.indexOf(objId);
                        if (pos === -1) {
                            obj.common.members.push(objId);

                            obj.from = 'system.adapter.' + this.namespace;
                            obj.user = (options ? options.user : '') || 'system.user.admin';
                            obj.ts = Date.now();

                            this.objects.setObject(obj._id, obj, options, callback);
                        } else {
                            if (callback) callback();
                        }
                    } else {
                        // Create enum
                        this.objects.setObject('enum.' + enumName + '.' + addTo, {
                            common: {
                                name: addTo,
                                members: [objId]
                            },
                            from: 'system.adapter.' + this.namespace,
                            ts: Date.now(),
                            type: 'enum'
                        }, options, callback);
                    }
                });
            }
        };
        /**
         * Promise-version of Adapter.addChannelToEnum
         */
        this.addChannelToEnumAsync = tools.promisify(this.addChannelToEnum, this);

        this.deleteChannelFromEnum = (enumName, parentDevice, channelName, options, callback) => {
            if (typeof options === 'function') {
                callback = options;
                options = null;
            }
            if (parentDevice) {
                if (parentDevice.substring(0, this.namespace.length) === this.namespace) {
                    parentDevice = parentDevice.substring(this.namespace.length + 1);
                }
                parentDevice = parentDevice.replace(FORBIDDEN_CHARS, '_').replace(/\./g, '_');
            }

            if (channelName && channelName.substring(0, this.namespace.length) === this.namespace) {
                channelName = channelName.substring(this.namespace.length + 1);
            }
            if (parentDevice && channelName && channelName.substring(0, parentDevice.length) === parentDevice) {
                channelName = channelName.substring(parentDevice.length + 1);
            }
            channelName = channelName || '';
            channelName = channelName.replace(FORBIDDEN_CHARS, '_').replace(/\./g, '_');

            const objId = this.namespace + '.' + this._DCS2ID(parentDevice, channelName);

            if (enumName) {
                enumName = 'enum.' + enumName + '.';
            } else {
                enumName = 'enum.';
            }

            this.objects.getObjectView('system', 'enum', {startkey: enumName, endkey: enumName + '\u9999'}, options, (err, res) => {
                if (err) {
                    typeof callback === 'function' && callback(err);
                    return;
                }
                if (res) {
                    let count = 0;
                    for (let i = 0; i < res.rows.length; i++) {
                        count++;
                        this.objects.getObject(res.rows[i].id, options, (err, obj) => {
                            if (err) {
                                typeof callback === 'function' && callback(err);
                                callback = null;
                                return;
                            } else if (obj && obj.common && obj.common.members) {
                                const pos = obj.common.members.indexOf(objId);
                                if (pos !== -1) {
                                    obj.common.members.splice(pos, 1);
                                    count++;
                                    obj.from = 'system.adapter.' + this.namespace;
                                    obj.user = (options ? options.user : '') || 'system.user.admin';
                                    obj.ts = Date.now();

                                    this.objects.setObject(obj._id, obj, options, err => {
                                        if (!--count && callback) {
                                            callback(err);
                                        } else {
                                            if (err) {
                                                typeof callback === 'function' && callback(err);
                                                callback = null;
                                            }
                                        }
                                    });
                                }
                            }
                            if (!--count && callback) callback(err);
                        });
                    }
                } else if (callback) {
                    callback (err);
                }
            });
        };
        /**
         * Promise-version of Adapter.deleteChannelFromEnum
         */
        this.deleteChannelFromEnumAsync = tools.promisify(this.deleteChannelFromEnum, this);

        this.deleteChannel = (parentDevice, channelName, options, callback) => {
            if (typeof options === 'function') {
                callback = options;
                options = null;
            }
            if (typeof channelName === 'function') {
                callback = channelName;
                channelName = parentDevice;
                parentDevice = '';
            }
            if (parentDevice && !channelName) {
                channelName = parentDevice;
                parentDevice = '';
            } else if (parentDevice && typeof channelName === 'function') {
                callback     = channelName;
                channelName  = parentDevice;
                parentDevice = '';
            }
            if (!parentDevice) parentDevice = '';
            this.deleteChannelFromEnum('', parentDevice, channelName);
            const _parentDevice = parentDevice;
            const _channelName  = channelName;

            if (parentDevice) {
                if (this._namespaceRegExp.test(parentDevice)) {
                    parentDevice = parentDevice.substring(this.namespace.length + 1);
                }
                parentDevice = parentDevice.replace(FORBIDDEN_CHARS, '_').replace(/\./g, '_');
            }

            if (channelName && this._namespaceRegExp.test(channelName)) {
                channelName = channelName.substring(this.namespace.length + 1);
            }
            if (parentDevice && channelName && channelName.substring(0, parentDevice.length) === parentDevice) {
                channelName = channelName.substring(parentDevice.length + 1);
            }
            channelName = channelName || '';
            channelName = channelName.replace(FORBIDDEN_CHARS, '_').replace(/\./g, '_');

            channelName  = this.namespace + '.' + this._DCS2ID(parentDevice, channelName);

            logger.info(this.namespace + ' Delete channel ' + channelName);

            this.objects.getObjectView('system', 'channel', {startkey: channelName, endkey: channelName}, options, (err, res) => {
                if (err || !res || !res.rows) {
                    typeof callback === 'function' && callback(err);
                    callback = null;
                    return;
                }
                let cnt = 0;
                res.rows.length > 1 && logger.warn(this.namespace + ' Found more than one channel ' + channelName);

                for (let t = 0; t < res.rows.length; t++) {
                    cnt++;
                    this.delObject(res.rows[t].id, options, err => {
                        if (err) {
                            typeof callback === 'function' && callback(err);
                            callback = null;
                            return;
                        }
                        if (!--cnt) {
                            this.objects.getObjectView('system', 'state', {startkey: channelName + '.', endkey: channelName + '.\u9999'}, options, (err, res) => {
                                if (err || !res || !res.rows) {
                                    typeof callback === 'function' && callback(err);
                                    callback = null;
                                    return;
                                }
                                let _cnt = 0;
                                for (let k = 0; k < res.rows.length; k++) {
                                    _cnt++;
                                    this.deleteState(_parentDevice, _channelName, res.rows[k].id, options, err => {
                                        if (!--_cnt && callback) {
                                            callback(err);
                                        } else {
                                            if (err) {
                                                typeof callback === 'function' && callback(err);
                                                callback = null;
                                            }
                                        }
                                    });
                                }
                                if (!_cnt && callback) callback();
                            });
                        }
                    });
                }
                if (!cnt && callback) callback();
            });
        };
        /**
         * Promise-version of Adapter.deleteChannel
         */
        this.deleteChannelAsync = tools.promisify(this.deleteChannel, this);

        this.deleteState = (parentDevice, parentChannel, stateName, options, callback) => {
            if (typeof parentChannel === 'function' && stateName === undefined) {
                stateName     = parentDevice;
                callback      = parentChannel;
                parentChannel = '';
                parentDevice  = '';
            } else
            if (parentChannel === undefined && stateName === undefined) {
                stateName     = parentDevice;
                parentDevice  = '';
                parentChannel = '';
            } else {
                if (typeof options === 'function') {
                    callback = options;
                    options  = null;
                }
                if (typeof stateName === 'function') {
                    callback      = stateName;
                    stateName     = parentChannel;
                    parentChannel = parentDevice;
                    parentDevice  = '';
                }
                if (typeof parentChannel === 'function') {
                    callback      = parentChannel;
                    stateName     = parentDevice;
                    parentChannel = '';
                    parentDevice  = '';
                }
                if (typeof parentChannel === 'function') {
                    callback      = parentChannel;
                    stateName     = parentDevice;
                    parentChannel = '';
                    parentDevice  = '';
                }
            }

            this.deleteStateFromEnum('', parentDevice, parentChannel, stateName, options);

            if (parentDevice) {
                if (this._namespaceRegExp.test(parentDevice)) {
                    parentDevice = parentDevice.substring(this.namespace.length + 1);
                }

                parentDevice = parentDevice.replace(FORBIDDEN_CHARS, '_').replace(/\./g, '_');
            }

            if (parentChannel) {
                if (this._namespaceRegExp.test(parentChannel)) {
                    parentChannel = parentChannel.substring(this.namespace.length + 1);
                }
                if (parentDevice && parentChannel.substring(0, parentDevice.length) === parentDevice) {
                    parentChannel = parentChannel.substring(parentDevice.length + 1);
                }

                parentChannel = parentChannel.replace(FORBIDDEN_CHARS, '_').replace(/\./g, '_');
            }

            if (this._namespaceRegExp.test(stateName)) {
                stateName = stateName.substring(this.namespace.length + 1);
            }
            if (parentDevice && stateName.substring(0, parentDevice.length) === parentDevice) {
                stateName = stateName.substring(parentDevice.length + 1);
            }
            if (parentChannel && stateName.substring(0, parentChannel.length) === parentChannel) {
                stateName = stateName.substring(parentChannel.length + 1);
            }
            stateName = stateName || '';
            stateName = stateName.replace(FORBIDDEN_CHARS, '_').replace(/\./g, '_');

            const _name = this._DCS2ID(parentDevice, parentChannel, stateName);
            this.delObject(_name, options, callback);
        };
        /**
         * Promise-version of Adapter.deleteState
         */
        this.deleteStateAsync = tools.promisify(this.deleteState, this);

        this.getDevices = (options, callback) => {
            if (typeof options === 'function' && typeof callback === 'object') {
                const tmp = callback;
                callback = options;
                options = tmp;
            }
            if (typeof options === 'function') {
                callback = options;
                options = null;
            }

            this.objects.getObjectView('system', 'device', {startkey: this.namespace + '.', endkey: this.namespace + '.\u9999'}, options, (err, obj) => {
                if (callback) {
                    if (obj.rows.length) {
                        const res = [];
                        for (let i = 0; i < obj.rows.length; i++) {
                            res.push(obj.rows[i].value);
                        }
                        callback(null, res);
                    } else {
                        callback(err, []);
                    }
                }
            });
        };
        /**
         * Promise-version of Adapter.getDevices
         */
        this.getDevicesAsync = tools.promisify(this.getDevices, this);

        this.getChannelsOf = (parentDevice, options, callback) => {
            if (typeof options === 'function') {
                callback = options;
                options = null;
            }
            if (typeof parentDevice === 'function') {
                callback = parentDevice;
                parentDevice = null;
            }
            if (!parentDevice) parentDevice = '';

            if (parentDevice && this._namespaceRegExp.test(parentDevice)) {
                parentDevice = parentDevice.substring(this.namespace.length + 1);
            }

            parentDevice  = parentDevice.replace(FORBIDDEN_CHARS, '_').replace(/\./g, '_');
            parentDevice = this.namespace + (parentDevice ? ('.' + parentDevice) : '');
            this.objects.getObjectView('system', 'channel', {startkey: parentDevice + '.', endkey: parentDevice + '.\u9999'}, options, (err, obj) => {
                if (callback) {
                    if (obj.rows.length) {
                        const res = [];
                        for (let i = 0; i < obj.rows.length; i++) {
                            res.push(obj.rows[i].value);
                        }
                        callback(null, res);
                    } else {
                        callback(err, []);
                    }
                }
            });
        };
        /**
         * Promise-version of Adapter.getChannelsOf
         */
        this.getChannelsOfAsync = tools.promisify(this.getChannelsOf, this);

        this.getChannels = this.getChannelsOf;

        this.getStatesOf = (parentDevice, parentChannel, options, callback) => {
            if (typeof options === 'function') {
                callback = options;
                options = null;
            }
            if (typeof parentDevice === 'function') {
                callback = parentDevice;
                parentDevice = null;
                parentChannel = null;
            }
            if (typeof parentChannel === 'function') {
                callback = parentChannel;
                parentChannel = null;
            }

            if (!parentDevice) {
                parentDevice = '';
            } else {
                if (this._namespaceRegExp.test(parentDevice)) {
                    parentDevice = parentDevice.substring(this.namespace.length + 1);
                }

                parentDevice  = parentDevice.replace(FORBIDDEN_CHARS, '_').replace(/\./g, '_');
            }

            if (!parentChannel) {
                parentChannel = '';
            } else if (this._namespaceRegExp.test(parentChannel)) {
                parentChannel = parentChannel.substring(this.namespace.length + 1);
            }

            if (parentDevice && parentChannel && parentChannel.substring(0, parentDevice.length) === parentDevice) {
                parentChannel = parentChannel.substring(parentDevice.length + 1);
            }

            parentChannel = parentChannel.replace(FORBIDDEN_CHARS, '_').replace(/\./g, '_');

            const id = this.namespace + '.' + this._DCS2ID(parentDevice, parentChannel, true);

            this.objects.getObjectView('system', 'state', {startkey: id, endkey: id + '\u9999'}, options, (err, obj) => {
                if (callback) {
                    const res = [];
                    if (obj.rows.length) {
                        let read = 0;
                        for (let i = 0; i < obj.rows.length; i++) {
                            read++;
                            this.objects.getObject(obj.rows[i].id, (err, subObj) => {
                                if (subObj) res.push(subObj);

                                if (!--read) callback(null, res);
                            });
                        }
                    } else {
                        callback(null, res);
                    }
                }
            });
        };
        /**
         * Promise-version of Adapter.getStatesOf
         */
        this.getStatesOfAsync = tools.promisify(this.getStatesOf, this);

        this.addStateToEnum = (enumName, addTo, parentDevice, parentChannel, stateName, options, callback) => {
            if (typeof options === 'function') {
                callback = options;
                options = null;
            }
            if (parentDevice) {
                if (this._namespaceRegExp.test(parentDevice)) {
                    parentDevice = parentDevice.substring(this.namespace.length + 1);
                }

                parentDevice  = parentDevice.replace(FORBIDDEN_CHARS, '_').replace(/\./g, '_');
            }

            if (parentChannel) {
                if (this._namespaceRegExp.test(parentChannel)) {
                    parentChannel = parentChannel.substring(this.namespace.length + 1);
                }
                if (parentDevice && parentChannel.substring(0, parentDevice.length) === parentDevice) {
                    parentChannel = parentChannel.substring(parentDevice.length + 1);
                }

                parentChannel = parentChannel.replace(FORBIDDEN_CHARS, '_').replace(/\./g, '_');
            }

            if (this._namespaceRegExp.test(stateName)) {
                stateName = stateName.substring(this.namespace.length + 1);
            }
            if (parentDevice && stateName.substring(0, parentDevice.length) === parentDevice) {
                stateName = stateName.substring(parentDevice.length + 1);
            }
            if (parentChannel && stateName.substring(0, parentChannel.length) === parentChannel) {
                stateName = stateName.substring(parentChannel.length + 1);
            }
            stateName = stateName.replace(FORBIDDEN_CHARS, '_').replace(/\./g, '_');

            const objId = this._fixId({device: parentDevice, channel: parentChannel, state: stateName});

            if (addTo.match(/^enum\./)) {
                this.objects.getObject(addTo, options, (err, obj) => {
                    if (!err && obj) {
                        const pos = obj.common.members.indexOf(objId);
                        if (pos === -1) {
                            obj.common.members.push(objId);
                            obj.from = 'system.adapter.' + this.namespace;
                            obj.user = (options ? options.user : '') || 'system.user.admin';
                            obj.ts = Date.now();
                            this.objects.setObject(obj._id, obj, options, callback);
                        } else if (callback) {
                            callback();
                        }
                    } else {
                        if (callback) callback(err || tools.ERRORS.ERROR_NOT_FOUND);
                    }
                });
            } else {
                if (enumName.match(/^enum\./)) enumName = enumName.substring(5);

                this.objects.getObject('enum.' + enumName + '.' + addTo, options, (err, obj) => {
                    if (!err && obj) {
                        const pos = obj.common.members.indexOf(objId);
                        if (pos === -1) {
                            obj.common.members.push(objId);
                            obj.from = 'system.adapter.' + this.namespace;
                            obj.user = (options ? options.user : '') || 'system.user.admin';
                            obj.ts = Date.now();
                            this.objects.setObject(obj._id, obj, callback);
                        } else if (callback) {
                            callback();
                        }
                    } else {
                        if (err) {
                            typeof callback === 'function' && callback(err);
                            return;
                        }

                        // Create enum
                        this.objects.setObject('enum.' + enumName + '.' + addTo, {
                            common: {
                                name: addTo,
                                members: [objId]
                            },
                            from: 'system.adapter.' + this.namespace,
                            ts: Date.now(),
                            type: 'enum'
                        }, options, callback);
                    }
                });
            }
        };
        /**
         * Promise-version of Adapter.addStateToEnum
         */
        this.addStateToEnumAsync = tools.promisify(this.addStateToEnum, this);

        this.deleteStateFromEnum = (enumName, parentDevice, parentChannel, stateName, options, callback) => {
            if (typeof options === 'function') {
                callback = options;
                options = null;
            }
            if (parentDevice) {
                if (this._namespaceRegExp.test(parentDevice)) {
                    parentDevice = parentDevice.substring(this.namespace.length + 1);
                }

                parentDevice  = parentDevice.replace(FORBIDDEN_CHARS, '_').replace(/\./g, '_');
            }

            if (parentChannel) {
                if (this._namespaceRegExp.test(parentChannel)) {
                    parentChannel = parentChannel.substring(this.namespace.length + 1);
                }
                if (parentDevice && parentChannel.substring(0, parentDevice.length) === parentDevice) {
                    parentChannel = parentChannel.substring(parentDevice.length + 1);
                }

                parentChannel = parentChannel.replace(FORBIDDEN_CHARS, '_').replace(/\./g, '_');
            }

            if (this._namespaceRegExp.test(stateName)) {
                stateName = stateName.substring(this.namespace.length + 1);
            }
            if (parentDevice && stateName.substring(0, parentDevice.length) === parentDevice) {
                stateName = stateName.substring(parentDevice.length + 1);
            }
            if (parentChannel && stateName.substring(0, parentChannel.length) === parentChannel) {
                stateName = stateName.substring(parentChannel.length + 1);
            }
            stateName = stateName.replace(FORBIDDEN_CHARS, '_').replace(/\./g, '_');

            const objId = this._fixId({device: parentDevice, channel: parentChannel, state: stateName}, false/*, 'state'*/);

            if (enumName) {
                enumName = 'enum.' + enumName + '.';
            } else {
                enumName = 'enum.';
            }

            this.objects.getObjectView('system', 'enum', {startkey: enumName, endkey: enumName + '\u9999'}, options,  (err, res) => {
                if (!err && res) {
                    let count = 0;
                    for (let i = 0; i < res.rows.length; i++) {
                        count++;
                        this.objects.getObject(res.rows[i].id, options, (err, obj) => {
                            if (err) {
                                if (callback) {
                                    callback(err);
                                    callback = null;
                                }
                                return;
                            } else if (obj && obj.common && obj.common.members) {
                                const pos = obj.common.members.indexOf(objId);
                                if (pos !== -1) {
                                    obj.common.members.splice(pos, 1);
                                    count++;
                                    obj.from = 'system.adapter.' + this.namespace;
                                    obj.user = (options ? options.user : '') || 'system.user.admin';
                                    obj.ts = Date.now();
                                    this.objects.setObject(obj._id, obj, err => {
                                        if (!--count && callback) {
                                            callback(err);
                                            callback = null;
                                        }
                                    });
                                }
                            }
                            if (!--count && callback) {
                                callback(err);
                                callback = null;
                            }
                        });
                    }
                    if (!count && callback) {
                        callback();
                        callback = null;
                    }
                } else if (callback) {
                    callback(err);
                    callback = null;
                }
            });
        };
        /**
         * Promise-version of Adapter.deleteStateFromEnum
         */
        this.deleteStateFromEnumAsync = tools.promisify(this.deleteStateFromEnum, this);

        this.chmodFile = (_adapter, path, options, callback) => {
            if (_adapter === null) _adapter = this.name;

            if (typeof options === 'function') {
                callback = options;
                options = null;
            }

            this.objects.chmodFile(_adapter, path, options, callback);
        };
        /**
         * Promise-version of Adapter.chmodFile
         */
        this.chmodFileAsync = tools.promisify(this.chmodFile, this, ['entries', 'id']);

        /**
         * Read directory from DB.
         *
         * This function reads the content of directory from DB for given adapter and path.
         * If getEnum called with no enum specified, all enums will be returned:
         * <pre><code>
         *      adapter.readDir('vis.0', '/main/', function (err, filesOrDirs) {
         *        // All enums
         *        if (err) adapter.log.error('Cannot read directory: ' + err);
         *        if (filesOrDirs) {
         *           for (var f = 0; f < filesOrDirs.length; f++) {
         *              adapter.log.debug('Directory main has following files and dirs: ' + filesOrDirs[f].file + '[dir - ' + filesOrDirs[f].isDir + ']');
         *           }
          *       }
         *      });
         * </code></pre>
         *
         * @alias readDir
         * @memberof Adapter
         * @param {string} _adapter adapter name. If adapter name is null, so the name (not instance) of current adapter will be taken.
         * @param {string} path path to direcory without adapter name. E.g. If you want to read "/vis.0/main/views.json", here must be "/main/views.json" and _adapter must be equal to "vis.0".
         * @param {object} options optional user context
         * @param {function} callback return result
         *        <pre><code>
         *            function (err, filesOrDirs) {
         *                // filesOrDirs is array with elements like
         *                // {
         *                //      file:       'views.json,
         *                //      stats:      node.js stats object like https://nodejs.org/api/fs.html#fs_class_fs_stats ,
         *                //      isDir:      true/false,
         *                //      acl:        access control list object,
         *                //      modifiedAt: time when modified,
         *                //      createdAt:  time when created
         *                // }
         *            }
         *        </code></pre>
         */
        this.readDir = (_adapter, path, options, callback) => {
            if (_adapter === null) _adapter = this.name;

            if (typeof options === 'function') {
                callback = options;
                options = null;
            }

            this.objects.readDir(_adapter, path, options, callback);
        };
        /**
         * Promise-version of Adapter.readDir
         */
        this.readDirAsync = tools.promisify(this.readDir, this);

        this.unlink = (_adapter, name, options, callback) => {
            if (_adapter === null) _adapter = this.name;

            if (typeof options === 'function') {
                callback = options;
                options = null;
            }

            this.objects.unlink(_adapter, name, options, callback);
        };
        /**
         * Promise-version of Adapter.unlink
         */
        this.unlinkAsync = tools.promisify(this.unlink, this);

        this.delFile = this.unlink;
        this.delFileAsync = this.unlinkAsync;

        this.rename = (_adapter, oldName, newName, options, callback) => {
            if (_adapter === null) _adapter = this.name;
            if (typeof options === 'function') {
                callback = options;
                options = null;
            }
            this.objects.rename(_adapter, oldName, newName, options, callback);
        };
        /**
         * Promise-version of Adapter.rename
         */
        this.renameAsync = tools.promisify(this.rename, this);

        this.mkdir = (_adapter, dirname, options, callback) => {
            if (_adapter === null) _adapter = this.name;
            if (typeof options === 'function') {
                callback = options;
                options = null;
            }

            this.objects.mkdir(_adapter, dirname, options, callback);
        };
        /**
         * Promise-version of Adapter.mkdir
         */
        this.mkdirAsync = tools.promisify(this.mkdir, this);

        /**
         * Read file from DB.
         *
         * This function reads the content of one file from DB for given adapter and file name.
         * <pre><code>
         *      adapter.readFile('vis.0', '/main/vis-views.json', function (err, data) {
         *        // All enums
         *        if (err) adapter.log.error('Cannot read file: ' + err);
         *        console.log('Content of file is: ' + data);
         *      });
         * </code></pre>
         *
         * @alias readFile
         * @memberof Adapter
         * @param {string} _adapter adapter name. If adapter name is null, so the name (not instance) of current adapter will be taken.
         * @param {string} filename path to file without adapter name. E.g. If you want to read "/vis.0/main/views.json", here must be "/main/views.json" and _adapter must be equal to "vis.0".
         * @param {object} options optional user context
         * @param {function} callback return result
         *        <pre><code>
         *            function (err, data) {
         *                // data is utf8 or binary Buffer depends on the file extension.
         *            }
         *        </code></pre>
         */
        this.readFile = (_adapter, filename, options, callback) => {
            if (_adapter === null) _adapter = this.name;

            if (typeof options === 'function') {
                callback = options;
                options = null;
            }

            this.objects.readFile(_adapter, filename, options, callback);
        };
        /**
         * Promise-version of Adapter.readFile
         */
        this.readFileAsync = tools.promisify(this.readFile, this, ['file', 'mimeType']);

        /**
         * Write file to DB.
         *
         * This function writes the content of one file into DB for given adapter and file name.
         * <pre><code>
         *      adapter.writeFile('vis.0', '/main/vis-views.json', function (err, data) {
         *        // All enums
         *        if (err) adapter.log.error('Cannot read file: ' + err);
         *        console.log('Content of file is: ' + data);
         *      });
         * </code></pre>
         *
         * @alias readFile
         * @memberof Adapter
         * @param {string} _adapter adapter name. If adapter name is null, so the name (not instance) of current adapter will be taken.
         * @param {string} filename path to file without adapter name. E.g. If you want to read "/vis.0/main/views.json", here must be "/main/views.json" and _adapter must be equal to "vis.0".
         * @param {object} data data as UTF8 string or buffer depends on the file extension.
         * @param {object} options optional user context
         * @param {function} callback return result
         *        <pre><code>
         *            function (err) {
         *
         *            }
         *        </code></pre>
         */
        this.writeFile = (_adapter, filename, data, options, callback) => {
            if (_adapter === null) _adapter = this.name;

            if (typeof options === 'function') {
                callback = options;
                options = null;
            }

            this.objects.writeFile(_adapter, filename, data, options, callback);
        };
        /**
         * Promise-version of Adapter.writeFile
         */
        this.writeFileAsync = tools.promisify(this.writeFile, this);

        this.formatValue = (value, decimals, _format) => {
            if (typeof decimals !== 'number') {
                _format  = decimals;
                decimals = 2;
            }

            const format = (!_format || _format.length !== 2) ? ((this.isFloatComma === undefined) ? '.,' : ((this.isFloatComma) ? '.,' : ',.')) : _format;

            if (typeof value !== 'number') value = parseFloat(value);
            return isNaN(value) ? '' : value.toFixed(decimals).replace(format[0], format[1]).replace(/\B(?=(\d{3})+(?!\d))/g, format[0]);
        };

        this.formatDate = (dateObj, isDuration, _format) => {

            if ((typeof isDuration === 'string' && isDuration.toLowerCase() === 'duration') || isDuration === true) {
                isDuration  = true;
            }
            if (typeof isDuration !== 'boolean') {
                _format    = isDuration;
                isDuration = false;
            }

            if (!dateObj) return '';
            const type = typeof dateObj;
            if (type === 'string') dateObj = new Date(dateObj);

            if (type !== 'object') {
                const j = parseInt(dateObj, 10);
                if (j == dateObj) {
                    // may this is interval
                    if (j < 946681200) {
                        isDuration = true;
                        dateObj = new Date(dateObj);
                    } else {
                        // if less 2000.01.01 00:00:00
                        dateObj = (j < 946681200000) ? new Date(j * 1000) : new Date(j);
                    }
                } else {
                    dateObj = new Date(dateObj);
                }
            }
            const format = _format || this.dateFormat || 'DD.MM.YYYY';

            if (isDuration) dateObj.setMilliseconds(dateObj.getMilliseconds() + dateObj.getTimezoneOffset() * 60 * 1000);

            const validFormatChars = 'YJГMМDTДhSчmмsс';
            let s      = '';
            let result = '';

            const put = (s) => {
                /** @type {number | string} */
                let v = '';
                switch (s) {
                    case 'YYYY':
                    case 'JJJJ':
                    case 'ГГГГ':
                    case 'YY':
                    case 'JJ':
                    case 'ГГ':
                        v = /** @type {Date} */(dateObj).getFullYear();
                        if (s.length === 2) v %= 100;
                        if (v <= 9) v = '0' + v;
                        break;
                    case 'MM':
                    case 'M':
                    case 'ММ':
                    case 'М':
                        v = dateObj.getMonth() + 1;
                        if ((v < 10) && (s.length === 2)) v = '0' + v;
                        break;
                    case 'DD':
                    case 'TT':
                    case 'D':
                    case 'T':
                    case 'ДД':
                    case 'Д':
                        v = dateObj.getDate();
                        if ((v < 10) && (s.length === 2)) v = '0' + v;
                        break;
                    case 'hh':
                    case 'SS':
                    case 'h':
                    case 'S':
                    case 'чч':
                    case 'ч':
                        v = dateObj.getHours();
                        if ((v < 10) && (s.length === 2)) v = '0' + v;
                        break;
                    case 'mm':
                    case 'm':
                    case 'мм':
                    case 'м':
                        v = dateObj.getMinutes();
                        if ((v < 10) && (s.length === 2)) v = '0' + v;
                        break;
                    case 'ss':
                    case 's':
                    case 'cc':
                    case 'c':
                        v = dateObj.getSeconds();
                        if ((v < 10) && (s.length === 2)) v = '0' + v;
                        v = v.toString();
                        break;
                    case 'sss':
                    case 'ссс':
                        v = dateObj.getMilliseconds();
                        if (v < 10) {
                            v = '00' + v;
                        } else if (v < 100) {
                            v = '0' + v;
                        }
                        v = v.toString();
                }
                return result += v;
            };

            for (let i = 0; i < format.length; i++) {
                if (validFormatChars.indexOf(format[i]) >= 0)
                    s += format[i];
                else {
                    put(s);
                    s = '';
                    result += format[i];
                }
            }
            put(s);
            return result;
        };
    };

    const getGroups = (ids, callback, i) => {
        i = i || 0;
        if (!ids || i >= ids.length) {
            callback();
        } else if (this.groups[ids] !== undefined) {
            setImmediate(getGroups, ids, callback, i + 1);
        } else {
            this.getForeignObject(ids[i], null, (err, obj) => {
                this.groups[ids] = obj || {};
                setImmediate(getGroups, ids, callback, i + 1);
            });
        }
    };

    // Cache will be cleared if user or group changes.. Important! only if subscribed.
    const getUserGroups = (options, callback) => {
        if (this.users[options.user]) {
            options.groups = this.users[options.user].groups;
            options.acl    = this.users[options.user].acl;
            return callback(options);
        }
        options.groups = [];
        this.getForeignObject(options.user, null, (err, userAcl) => {
            if (!userAcl) {
                // User does not exists
                logger.error(this.namespace + ' unknown user "' + options.user + '"');
                callback(options);
            } else {
                this.getForeignObjects('*', 'group', null, null, (err, groups) => {
                    // aggregate all groups permissions, where this user is
                    if (groups) {
                        for (const g in groups) {
                            if (groups.hasOwnProperty(g) &&
                                groups[g] &&
                                groups[g].common &&
                                groups[g].common.members &&
                                groups[g].common.members.indexOf(options.user) !== -1) {
                                options.groups.push(groups[g]._id);
                            }
                        }
                    }

                    // read all groups for this user
                    this.users[options.user] = {groups: options.groups, acl: (userAcl.common && userAcl.common.acl) || {}};
                    getGroups(options.groups, () => {
                        // combine all rights
                        const user = this.users[options.user];
                        for (let g = 0; g < options.groups.length; g++) {
                            const gName = options.groups[g];
                            if (!this.groups[gName] || !this.groups[gName].common || !this.groups[gName].common.acl) continue;
                            const group = this.groups[gName];

                            if (group.common.acl && group.common.acl.file) {
                                if (!user.acl || !user.acl.file) {
                                    user.acl      = user.acl || {};
                                    user.acl.file = user.acl.file || {};

                                    user.acl.file.create    = group.common.acl.file.create;
                                    user.acl.file.read      = group.common.acl.file.read;
                                    user.acl.file.write     = group.common.acl.file.write;
                                    user.acl.file['delete'] = group.common.acl.file['delete'];
                                    user.acl.file.list      = group.common.acl.file.list;
                                } else {
                                    user.acl.file.create    = user.acl.file.create    || group.common.acl.file.create;
                                    user.acl.file.read      = user.acl.file.read      || group.common.acl.file.read;
                                    user.acl.file.write     = user.acl.file.write     || group.common.acl.file.write;
                                    user.acl.file['delete'] = user.acl.file['delete'] || group.common.acl.file['delete'];
                                    user.acl.file.list      = user.acl.file.list      || group.common.acl.file.list;
                                }
                            }

                            if (group.common.acl && group.common.acl.object) {
                                if (!user.acl || !user.acl.object) {
                                    user.acl        = user.acl || {};
                                    user.acl.object = user.acl.object || {};

                                    user.acl.object.create    = group.common.acl.object.create;
                                    user.acl.object.read      = group.common.acl.object.read;
                                    user.acl.object.write     = group.common.acl.object.write;
                                    user.acl.object['delete'] = group.common.acl.object['delete'];
                                    user.acl.object.list      = group.common.acl.object.list;
                                } else {
                                    user.acl.object.create    = user.acl.object.create    || group.common.acl.object.create;
                                    user.acl.object.read      = user.acl.object.read      || group.common.acl.object.read;
                                    user.acl.object.write     = user.acl.object.write     || group.common.acl.object.write;
                                    user.acl.object['delete'] = user.acl.object['delete'] || group.common.acl.object['delete'];
                                    user.acl.object.list      = user.acl.object.list      || group.common.acl.object.list;
                                }
                            }

                            if (group.common.acl && group.common.acl.users) {
                                if (!user.acl || !user.acl.users) {
                                    user.acl       = user.acl || {};
                                    user.acl.users = user.acl.users || {};

                                    user.acl.users.create    = group.common.acl.users.create;
                                    user.acl.users.read      = group.common.acl.users.read;
                                    user.acl.users.write     = group.common.acl.users.write;
                                    user.acl.users['delete'] = group.common.acl.users['delete'];
                                    user.acl.users.list      = group.common.acl.users.list;

                                } else {
                                    user.acl.users.create    = user.acl.users.create    || group.common.acl.users.create;
                                    user.acl.users.read      = user.acl.users.read      || group.common.acl.users.read;
                                    user.acl.users.write     = user.acl.users.write     || group.common.acl.users.write;
                                    user.acl.users['delete'] = user.acl.users['delete'] || group.common.acl.users['delete'];
                                    user.acl.users.list      = user.acl.users.list      || group.common.acl.users.list;
                                }
                            }
                            if (group.common.acl && group.common.acl.state) {
                                if (!user.acl || !user.acl.state) {
                                    user.acl       = user.acl || {};
                                    user.acl.state = user.acl.state || {};

                                    user.acl.state.create    = group.common.acl.state.create;
                                    user.acl.state.read      = group.common.acl.state.read;
                                    user.acl.state.write     = group.common.acl.state.write;
                                    user.acl.state['delete'] = group.common.acl.state['delete'];
                                    user.acl.state.list      = group.common.acl.state.list;

                                } else {
                                    user.acl.state.create    = user.acl.state.create    || group.common.acl.state.create;
                                    user.acl.state.read      = user.acl.state.read      || group.common.acl.state.read;
                                    user.acl.state.write     = user.acl.state.write     || group.common.acl.state.write;
                                    user.acl.state['delete'] = user.acl.state['delete'] || group.common.acl.state['delete'];
                                    user.acl.state.list      = user.acl.state.list      || group.common.acl.state.list;
                                }
                            }
                        }
                        options.acl    = user.acl;
                        callback(options);
                    });
                });
            }
        });
    };

    const checkState = (obj, options, command) => {
        const limitToOwnerRights = options.limitToOwnerRights === true;
        if (obj && obj.acl) {
            if (obj.acl.state === undefined) obj.acl.state = obj.acl.object;
            if (obj.acl.state !== undefined) {
                // If user is owner
                if (options.user === obj.acl.owner) {
                    if (command === 'setState' || command === 'delState') {
                        if (command === 'delState' && !options.acl.state['delete']) {
                            logger.warn(`${this.namespace} Permission error for user "${options.user} on "${obj._id}": ${command}`);
                            return false;
                        } else
                        if (command === 'setState' && !options.acl.state.write) {
                            logger.warn(`${this.namespace} Permission error for user "${options.user} on "${obj._id}": ${command}`);
                            return false;
                        } else
                        if (!(obj.acl.state & ACCESS_USER_WRITE)) {
                            logger.warn(`${this.namespace} Permission error for user "${options.user} on "${obj._id}": ${command}`);
                            return false;
                        }
                    } else if (command === 'getState') {
                        if (!(obj.acl.state & ACCESS_USER_READ) || !options.acl.state.read) {
                            logger.warn(`${this.namespace} Permission error for user "${options.user} on "${obj._id}": ${command}`);
                            return false;
                        }
                    } else {
                        logger.warn(this.namespace + ' Called unknown command:' + command);
                    }
                } else if (options.groups.indexOf(obj.acl.ownerGroup) !== -1 && !limitToOwnerRights) {
                    if (command === 'setState' || command === 'delState') {
                        if (command === 'delState' && !options.acl.state['delete']) {
                            logger.warn(`${this.namespace} Permission error for user "${options.user} on "${obj._id}": ${command}`);
                            return false;
                        } else
                        if (command === 'setState' && !options.acl.state.write) {
                            logger.warn(`${this.namespace} Permission error for user "${options.user} on "${obj._id}": ${command}`);
                            return false;
                        } else
                        if (!(obj.acl.state & ACCESS_GROUP_WRITE)) {
                            logger.warn(`${this.namespace} Permission error for user "${options.user} on "${obj._id}": ${command}`);
                            return false;
                        }
                    } else if (command === 'getState') {
                        if (!(obj.acl.state & ACCESS_GROUP_READ) || !options.acl.state.read) {
                            logger.warn(`${this.namespace} Permission error for user "${options.user} on "${obj._id}": ${command}`);
                            return false;
                        }
                    } else {
                        logger.warn(this.namespace + ' Called unknown command:' + command);
                    }
                } else if (!limitToOwnerRights) {
                    if (command === 'setState' || command === 'delState') {
                        if (command === 'delState' && !options.acl.state['delete']) {
                            logger.warn(`${this.namespace} Permission error for user "${options.user} on "${obj._id}": ${command}`);
                            return false;
                        } else
                        if (command === 'setState' && !options.acl.state.write) {
                            logger.warn(`${this.namespace} Permission error for user "${options.user} on "${obj._id}": ${command}`);
                            return false;
                        } else if (!(obj.acl.state & ACCESS_EVERY_WRITE)) {
                            logger.warn('${this.namespace} Permission error for user "' + options.user + '": ' + command);
                            return false;
                        }
                    } else if (command === 'getState') {
                        if (!(obj.acl.state & ACCESS_EVERY_READ) || !options.acl.state.read) {
                            logger.warn('${this.namespace} Permission error for user "' + options.user + '": ' + command);
                            return false;
                        }
                    } else {
                        logger.warn(this.namespace + ' Called unknown command:' + command);
                        return false;
                    }
                } else {
                    logger.warn(this.namespace + ' Permissions limited to Owner rights');
                    return false;
                }
            } else if (limitToOwnerRights) {
                logger.warn(this.namespace + ' Permissions limited to Owner rights');
                return false;
            }
        } else if (limitToOwnerRights) {
            logger.warn(this.namespace + ' Permissions limited to Owner rights');
            return false;
        }

        return true;
    };

    const checkStates = (ids, options, command, callback, _helper) => {
        if (!options.groups) {
            return getUserGroups(options, () => checkStates(ids, options, command, callback));
        }

        if (ids instanceof Array) {
            if (!ids.length) {
                callback(null, ids);
                return;
            }

            if (options._objects) {
                const ids = [];
                const objs = [];
                options._objects.forEach((obj, i) => {
                    if (checkState(options._objects[i], options, command)) {
                        ids.push(obj._id);
                        objs.push(obj);
                    }
                });
                options._objects = undefined;
                callback(null, ids, objs);
            } else {
                _helper = _helper || {
                    i: 0,
                    objs: options._objects || [],
                    errors: []
                };

                // this must be a serial call
                checkStates(ids[_helper.i], options, command, (err, obj) => {
                    if (err && obj) {
                        _helper.errors.push(obj._id);
                    }

                    if (obj) {
                        _helper.objs[_helper.i] = obj;
                    }

                    // if finished
                    if (_helper.i + 1 >= ids.length) {
                        if (_helper.errors.length) {
                            for (let j = ids.length - 1; j >= 0; j--) {
                                if (_helper.errors.indexOf(ids[j]) !== -1) {
                                    ids.splice(j, 1);
                                    _helper.objs.splice(j, 1);
                                }
                            }
                        }

                        callback(null, ids, _helper.objs);
                    } else {
                        _helper.i++;
                        setImmediate(() => checkStates(ids, options, command, callback, _helper));
                    }
                });

            }
        } else {
            let originalChecked = undefined;

            if (options.checked !== undefined) {
                originalChecked = options.checked;
            }

            options.checked = true;

            this.objects.getObject(ids, options, (err, obj) => {
                if (originalChecked !== undefined) {
                    options.checked = originalChecked;
                } else {
                    options.checked = undefined;
                }
                if (err) {
                    return callback(err, {_id: ids});
                } else {
                    if (!checkState(obj, options, command)) {
                        return callback('permissionError', {_id: ids});
                    }
                }
                callback(null, obj);
            });
        }
    };

    // find out default history instance
    const getDefaultHistory = (callback) => {
        if (!this.defaultHistory) {
            // read default history instance from system.config
            return this.getForeignObject('system.config', null, (err, data) => {
                if (data && data.common) {
                    this.defaultHistory = data.common.defaultHistory;
                }
                if (data && data.native) {
                    systemSecret = data.native.secret;
                }

                // if no default history set
                if (!this.defaultHistory) {
                    // read all adapters
                    this.objects.getObjectView('system', 'instance', {startkey: '', endkey: '\u9999'}, (err, _obj) => {
                        if (_obj) {
                            for (let i = 0; i < _obj.rows.length; i++) {
                                if (_obj.rows[i].value.common && _obj.rows[i].value.common.type === 'storage') {
                                    this.defaultHistory = _obj.rows[i].id.substring('system.adapter.'.length);
                                    break;
                                }
                            }
                        }
                        if (!this.defaultHistory) this.defaultHistory = 'history.0';
                        if (callback) callback();
                    });
                } else {
                    if (callback) callback();
                }
            });
        } else {
            if (callback) callback();

        }
    };

    const pattern2RegEx = (pattern) => {
        pattern = (pattern || '').toString()
            .replace(/\$/g, '\\$')
            .replace(/\^/g, '\\^');

        if (pattern !== '*') {
            if (pattern[0] === '*' && pattern[pattern.length - 1] !== '*') pattern += '$';
            if (pattern[0] !== '*' && pattern[pattern.length - 1] === '*') pattern = '^' + pattern;
            if (pattern[0] !== '*' && pattern[pattern.length - 1] !== '*') pattern = '^' + pattern + '$';
        }

        pattern = pattern
            .replace(/\?/g, '\\?')
            .replace(/\./g, '\\.')
            .replace(/\(/g, '\\(')
            .replace(/\)/g, '\\)')
            .replace(/\[/g, '\\[')
            .replace(/]/g, '\\]')
            .replace(/\*/g, '.*');

        return pattern;
    };

    const _setStateChangedHelper = (id, state, callback) => {
        if (id.startsWith(ALIAS_STARTS_WITH)) {
            this.objects.getObject(id, (err, obj) => {
                if (obj && obj.common && obj.common.alias && obj.common.alias.id) {
                    _setStateChangedHelper(obj.common.alias.id, state, callback);
                } else {
                    logger.warn(this.namespace + ' ' + (err || `Alias ${id} has no target 1`));
                    callback(err || `Alias ${id} has no target`);
                }
            });
        } else {
            this.getForeignState(id, null, (err, oldState) => {
                if (err) {
                    typeof callback === 'function' && callback(err);
                } else {
                    let differ = false;
                    if (!oldState) {
                        differ = true;
                    } else
                    if (state.val !== oldState.val) {
                        differ = true;
                    } else
                    if (state.ack !== undefined && state.ack !== oldState.ack) {
                        differ = true;
                    } else
                    if (state.q !== undefined && state.q !== oldState.q) {
                        differ = true;
                    } else
                    if (state.ts !== undefined && state.ts !== oldState.ts) {
                        differ = true;
                    } else
                    // if comment changed
                    if (state.c !== undefined && state.c !== oldState.c) {
                        differ = true;
                    } else
                    if (state.expire !== undefined && state.expire !== oldState.expire) {
                        differ = true;
                    } else
                    if (state.from !== undefined && state.from !== oldState.from) {
                        differ = true;
                    } else
                    if (state.user !== undefined && state.user !== oldState.user) {
                        differ = true;
                    }

                    if (differ) {
                        this.outputCount++;
                        this.states.setState(id, state, (/* err */) =>
                            typeof callback === 'function' && callback(null, id, false));
                    } else {
                        typeof callback === 'function' && callback(null, id, true);
                    }
                }
            });
        }
    };

    // initStates is called from initAdapter
    const initStates = (cb) => {
        logger.debug(this.namespace + ' objectDB connected');

        config.states.maxQueue = config.states.maxQueue || 1000;

        // Internal object, but some special adapters want to access it anyway.
        const _states = new States({
            namespace:  this.namespace,
            connection: config.states,
            connected: (statesInstance) => {
                this.states = statesInstance;
                logger.debug(this.namespace + ' statesDB connected');

                // Subscribe for process exit signal
                this.states.subscribe('system.adapter.' + this.namespace + '.sigKill');

                // Subscribe for loglevel
                this.states.subscribe('system.adapter.' + this.namespace + '.logLevel');

                if (options.subscribable) {
                    this.states.subscribe('system.adapter.' + this.namespace + '.subscribes');
                    this.states.getState('system.adapter.' + this.namespace + '.subscribes', (err, state) => {
                        if (!state || !state.val) {
                            this.patterns = {};
                        } else {
                            try {
                                this.patterns = JSON.parse(state.val);
                                for (const p in this.patterns) {
                                    if (this.patterns.hasOwnProperty(p)) {
                                        this.patterns[p].regex = pattern2RegEx(p);
                                    }
                                }
                            } catch (e) {
                                this.patterns = {};
                            }
                        }
                        if (typeof cb === 'function') cb();
                    });
                } else if (typeof cb === 'function') {
                    cb();
                }
            },
            logger: logger,
            change: (id, state) => {
                this.inputCount++;
                if (state === 'null' || state === '') state = null;

                if (!id || typeof id !== 'string') {
                    console.log('Something is wrong! ' + JSON.stringify(id));
                    return;
                }

                if (id === 'system.adapter.' + this.namespace + '.sigKill') {
                    if (this.startedInCompactMode) {
                        logger.info(this.namespace + ' Got terminate signal.');
                    } else {
                        logger.warn(this.namespace + ' Got terminate signal. Desired PID: ' + (state && state.val) + ' <> own PID ' + process.pid);
                    }
                    // by deletion of state, stop this instance
                    if ((!state || state.val !== process.pid) && !config.forceIfDisabled) {
                        stop();
                        setTimeout(() => this.terminate(EXIT_CODES.NO_ERROR), 4000);
                    }
                    return;
                }

                if (id === 'system.adapter.' + this.namespace + '.logLevel') {
                    if (! config || !config.log || !state || state.ack) return;
                    let currentLevel = config.log.level;
                    if (state.val && state.val !== currentLevel && ['silly','debug', 'info', 'warn', 'error'].includes(state.val)) {
                        config.log.level = state.val;
                        for (const transport in logger.transports) {
                            if (!logger.transports.hasOwnProperty(transport)) continue;
                            if (logger.transports[transport].level === currentLevel) {
                                logger.transports[transport].level = state.val;
                            }
                        }
                        logger.info(this.namespace + ' Loglevel changed from "' + currentLevel + '" to "' + state.val + '"');
                        currentLevel = state.val;
                    } else if (state.val && state.val !== currentLevel) {
                        logger.info(this.namespace + ' Got invalid loglevel "' + state.val + '", ignoring');
                    }
                    this.states.setState('system.adapter.' + this.namespace + '.logLevel', {val: currentLevel, ack: true, from: 'system.adapter.' + this.namespace});
                    return;
                }

                // todo remove it as an error with log will be found
                if (id === 'system.adapter.' + this.namespace + '.checkLogging') {
                    checkLogging();
                    return;
                }

                // someone subscribes or unsubscribes from adapter
                if (options.subscribable && id === 'system.adapter.' + this.namespace + '.subscribes') {
                    let subs;
                    try {
                        subs = JSON.parse(state.val || '{}');
                    } catch (e) {
                        subs = {};
                    }
                    for (const p in subs) {
                        if (subs.hasOwnProperty(p)) {
                            subs[p].regex = pattern2RegEx(p);
                        }
                    }

                    this.patterns = subs;
                    if (typeof options.subscribesChange === 'function') {
                        options.subscribesChange(state);
                    } else {
                        this.emit('subscribesChange', state);
                    }
                    return;
                }

                // Clear cache if accidentally got the message about change (Will work for admin and javascript)
                if (id.match(/^system\.user\./) || id.match(/^system\.group\./)) {
                    this.users = {};
                    this.groups = {};
                }

                // If someone want to have log messages
                if (this.logList && id.match(/\.logging$/)) {
                    const instance = id.substring(0, id.length - '.logging'.length);
                    if (logger) logger.debug(this.namespace + ' ' + instance + ': logging ' + (state ? state.val : false));
                    this.logRedirect(state ? state.val : false, instance);
                } else
                if (id === 'log.system.adapter.' + this.namespace) {
                    this.processLog(state);
                } else
                // If this is messagebox
                if (id === 'messagebox.system.adapter.' + this.namespace && state) {
                    // Read it from fifo list
                    this.states.delMessage('system.adapter.' + this.namespace, state._id);
                    const obj = state;
                    if (obj) {
                        // If callback stored for this request
                        if (obj.callback     &&
                            obj.callback.ack &&
                            obj.callback.id  &&
                            this.callbacks   &&
                            this.callbacks['_' + obj.callback.id]) {
                            // Call callback function
                            if (this.callbacks['_' + obj.callback.id].cb) {
                                this.callbacks['_' + obj.callback.id].cb(obj.message);
                                delete this.callbacks['_' + obj.callback.id];
                            }
                            // delete too old callbacks IDs, like garbage collector
                            const now = Date.now();
                            for (const _id in this.callbacks) {
                                if (now - this.callbacks[_id].time > 3600000) delete this.callbacks[_id];
                            }

                        } else {
                            if (options.message) {
                                // Else inform about new message the adapter
                                options.message(obj);
                            }
                            this.emit('message', obj);
                        }
                    }
                } else {
                    if (this.oStates) {
                        if (!state) {
                            delete this.oStates[id];
                        } else {
                            this.oStates[id] = state;
                        }
                    }

                    if (this.aliases[id]) {
                        const aState = JSON.parse(JSON.stringify(state));

                        tools.formatAliasValue(this.aliases[id].source, this.aliases[id].target, aState);

                        // It was an error in the calculation
                        if (typeof options.stateChange === 'function') {
                            options.stateChange(this.aliases[id].sourceId, aState);
                        } else {
                            // emit 'stateChange' event instantly
                            setImmediate(() =>
                                this.emit('stateChange', this.aliases[id].sourceId, aState));
                        }
                    }

                    // It was an error in the calculation
                    if ((options.noNamespace || config.noNamespace) && this._namespaceRegExp.test(id)) {
                        if (typeof options.stateChange === 'function') {
                            options.stateChange(id.substring(this.namespace.length + 1), state);
                        } else {
                            // emit 'stateChange' event instantly
                            setImmediate(() =>
                                this.emit('stateChange', id.slice(this.namespace.length + 1), state));
                        }

                    } else {
                        if (typeof options.stateChange === 'function') {
                            options.stateChange(id, state);
                        } else {
                            // emit 'stateChange' event instantly
                            setImmediate(() =>
                                this.emit('stateChange', id, state));
                        }
                    }
                }
            },
            connectTimeout: (error) => {
                if (config.isInstall) {
                    logger && logger.warn(this.namespace + ' no connection to states DB');
                    this.terminate(EXIT_CODES.NO_ERROR);
                } else {
                    logger && logger.error(this.namespace + ' no connection to states DB: ' + (error || ''));
                }
            }
        });

        /**
         * Send message to other adapter instance or all instances of adapter.
         *
         * This function sends a message to specific instance or all instances of some specific adapter.
         * If no instance given (e.g. "pushover"), the callback argument will be ignored. Because normally many responses will come.
         *
         * @alias sendTo
         * @memberof Adapter
         * @param {string} instanceName name of the instance where the message must be send to. E.g. "pushover.0" or "system.adapter.pushover.0".
         * @param {string} command command name, like "send", "browse", "list". Command is depend on target adapter implementation.
         * @param {object} message object that will be given as argument for request
         * @param {function} callback optional return result
         *        <pre><code>
         *            function (result) {
         *              // result is target adapter specific and can vary from adapter to adapter
         *              if (!result) adapter.log.error('No response received');
         *            }
         *        </code></pre>
         */
        this.sendTo = (instanceName, command, message, callback) => {
            if ((typeof message === 'function') && (typeof callback === 'undefined')) {
                callback = message;
                message = undefined;
            }
            if (typeof message === 'undefined') {
                message = command;
                command = 'send';
            }
            const obj = {command: command, message: message, from: 'system.adapter.' + this.namespace};

            if (!instanceName.match(/^system\.adapter\./)) instanceName = 'system.adapter.' + instanceName;

            if (typeof message !== 'object') {
                logger.debug(this.namespace + ' sendTo "' + command + '" to ' + instanceName + ' from system.adapter.' + this.namespace + ': ' + message);
            } else {
                logger.debug(this.namespace + ' sendTo "' + command + '" to ' + instanceName + ' from system.adapter.' + this.namespace);
            }

            // If not specific instance
            if (!instanceName.match(/\.[0-9]+$/)) {
                // Send to all instances of adapter
                this.objects.getObjectView('system', 'instance', {startkey: instanceName + '.', endkey: instanceName + '.\u9999'}, (err, _obj) => {
                    if (_obj) {
                        for (let i = 0; i < _obj.rows.length; i++) {
                            this.states.pushMessage(_obj.rows[i].id, obj);
                        }
                    }
                });
            } else {
                if (callback) {
                    if (typeof callback === 'function') {
                        // force subscribe even no messagebox enabled
                        if (!this.common.messagebox && !this.mboxSubscribed) {
                            this.mboxSubscribed = true;
                            this.states.subscribeMessage('system.adapter.' + this.namespace);
                        }

                        obj.callback = {
                            message: message,
                            id:      callbackId++,
                            ack:     false,
                            time:    Date.now()
                        };
                        if (callbackId >= 0xFFFFFFFF) callbackId = 1;
                        if (!this.callbacks) this.callbacks = {};
                        this.callbacks['_' + obj.callback.id] = {cb: callback};

                        // delete too old callbacks IDs
                        const now = Date.now();
                        for (const _id in this.callbacks) {
                            if (now - this.callbacks[_id].time > 3600000) delete this.callbacks[_id];
                        }
                    } else {
                        obj.callback = callback;
                        obj.callback.ack = true;
                    }
                }

                this.states.pushMessage(instanceName, obj);
            }
        };
        /**
         * Promise-version of Adapter.sendTo
         */
        this.sendToAsync = tools.promisifyNoError(this.sendTo, this);

        /**
         * Send message to specific host or to all hosts.
         *
         * This function sends a message to specific host or all hosts.
         * If no host name given (e.g. null), the callback argument will be ignored. Because normally many responses will come.
         *
         * @alias sendToHost
         * @memberof Adapter
         * @param {string} hostName name of the host where the message must be send to. E.g. "myPC" or "system.host.myPC". If argument is empty, the message will be sent to all hosts.
         * @param {string} command command name. One of: "cmdExec", "getRepository", "getInstalled", "getVersion", "getDiagData", "getLocationOnDisk", "getDevList", "getLogs", "delLogs", "readDirAsZip", "writeDirAsZip", "readObjectsAsZip", "writeObjectsAsZip", "checkLogging". Commands can be checked in controller.js (function processMessage)
         * @param {object} message object that will be given as argument for request
         * @param {function} callback optional return result
         *        <pre><code>
         *            function (result) {
         *              // result is target adapter specific and can vary from command to command
         *              if (!result) adapter.log.error('No response received');
         *            }
         *        </code></pre>
         */
        this.sendToHost = (hostName, command, message, callback) => {
            if (typeof message === 'undefined') {
                message = command;
                command = 'send';
            }
            const obj = {command: command, message: message, from: 'system.adapter.' + this.namespace};

            if (hostName && !hostName.startsWith('system.host.')) {
                hostName = 'system.host.' + hostName;
            }

            if (!hostName) {
                // Send to all hosts
                this.objects.getObjectList({startkey: 'system.host.', endkey: 'system.host.' + '\u9999'}, null, (err, res) => {
                    if (!err && res.rows.length) {
                        for (let i = 0; i < res.rows.length; i++) {
                            const parts = res.rows[i].id.split('.');
                            // ignore system.host.name.alive and so on
                            if (parts.length === 3) {
                                this.states.pushMessage(res.rows[i].id, obj);
                            }
                        }
                    }
                });
            } else {
                if (callback) {
                    if (typeof callback === 'function') {
                        // force subscribe even no messagebox enabled
                        if (!this.common.messagebox && !this.mboxSubscribed) {
                            this.mboxSubscribed = true;
                            this.states.subscribeMessage('system.adapter.' + this.namespace);
                        }

                        obj.callback = {
                            message: message,
                            id:      callbackId++,
                            ack:     false,
                            time:    Date.now()
                        };
                        if (callbackId >= 0xFFFFFFFF) {
                            callbackId = 1;
                        }
                        this.callbacks = this.callbacks || {};
                        this.callbacks['_' + obj.callback.id] = {cb: callback};
                    } else {
                        obj.callback     = callback;
                        obj.callback.ack = true;
                    }
                }

                this.states.pushMessage(hostName, obj);
            }
        };
        /**
         * Promise-version of Adapter.sendToHost
         */
        this.sendToHostAsync = tools.promisifyNoError(this.sendToHost, this);

<<<<<<< HEAD
=======
        function formatAliasValue(sourceObj, targetObj, state) {
            if (!state) {
                return;
            }
            if (state.val === undefined) {
                state.val = null;
                return;
            }

            if (targetObj && targetObj.common && targetObj.common.alias && targetObj.common.alias.read) {
                try {
                    // process the value here
                    const func = new Function('val', 'return ' + targetObj.common.alias.read);
                    state.val = func(state.val);
                } catch (e) {
                    logger.error(`${this.namespace} Invalid read function for ${targetObj._id}: ${targetObj.common.alias.read} => ${e}`);
                }
            }

            if (sourceObj && sourceObj.common && sourceObj.common.alias && sourceObj.common.alias.write) {
                try {
                    // process the value here
                    const func = new Function('val', 'return ' + sourceObj.common.alias.write);
                    state.val = func(state.val);
                } catch (e) {
                    logger.error(`${this.namespace} Invalid write function for ${sourceObj._id}: ${sourceObj.common.alias.write} => ${e}`);
                }
            }

            if (targetObj && targetObj.common && typeof state.val !== targetObj.common.type && state.val !== null) {
                if (targetObj.common.type === 'boolean') {
                    if (state.val === 'on' || state.val === 'ON' || state.val === 'AN' || state.val === 'an' || state.val === 1 || state.val === '1') {
                        state.val = true;
                    } else if (state.val === 'off' || state.val === 'OFF' || state.val === 'AUS' || state.val === 'aus' || state.val === 0 || state.val === '0') {
                        state.val = true;
                    } else {
                        state.val = !!state.val;
                    }
                } else if (targetObj.common.type === 'number') {
                    state.val = parseFloat(state.val);
                } else if (targetObj.common.type === 'string') {
                    state.val = state.val.toString();
                }
            }

            // auto-scaling
            if ((targetObj && targetObj.common && targetObj.common.alias && !targetObj.common.alias.read) || (sourceObj && sourceObj.common && sourceObj.common.alias && !sourceObj.common.alias.write)) {
                if (targetObj && targetObj.common &&
                    targetObj.common.type === 'number' &&
                    targetObj.common.max !== undefined &&
                    targetObj.common.min !== undefined &&
                    sourceObj && sourceObj.common &&
                    sourceObj.common.max !== undefined &&
                    sourceObj.common.min !== undefined) {
                    const val = (state.val - sourceObj.common.min) / (sourceObj.common.max - sourceObj.common.min);
                    state.val = (targetObj.common.max - targetObj.common.min) * val + targetObj.common.min;
                }
            }

            return state;
        }

>>>>>>> 4d2b429b
        /**
         * Writes value into states DB.
         *
         * This function can write values into states DB for this adapter.
         * Only Ids that belong to this adapter can be modified. So the function automatically adds "adapter.X." to ID.
         * ack, options and callback are optional
         *
         * @alias setState
         * @memberof Adapter
         * @param {string} id object ID of the state.
         * @param {object|string|number|boolean} state simple value or object with attribues.
         *  If state is object and ack exists too as function argument, function argument has priority.
         *  <pre><code>
         *      {
         *          val:    value,
         *          ack:    true|false,       // default - false; is command(false) or status(true)
         *          ts:     timestampMS,      // default - now
         *          q:      qualityAsNumber,  // default - 0 (ok)
         *          from:   origin,           // default - this adapter
         *          c:      comment,          // default - empty
         *          expire: expireInSeconds   // default - 0
         *      }
         *  </code></pre>
         * @param {boolean} ack optional is command(false) or status(true)
         * @param {object} options optional user context
         * @param {function} callback optional return error and id
         *        <pre><code>
         *            function (err, id) {
         *              if (err) adapter.log.error('Cannot set value for "' + id + '": ' + err);
         *            }
         *        </code></pre>
         */
        this.setState = (id, state, ack, options, callback) => {
            if (typeof state === 'object' && typeof ack !== 'boolean') {
                callback = options;
                options  = ack;
                ack      = undefined;
            }
            if (typeof options === 'function') {
                callback = options;
                options = {};
            }

            id = this._fixId(id, false, 'state');

            if (typeof ack === 'function') {
                callback = ack;
                ack = undefined;
            }

            if (typeof state !== 'object' || state === null || state === undefined) state = {val: state};

            if (ack !== undefined) {
                state.ack = ack;
            }

            state.from = 'system.adapter.' + this.namespace;
            state.user = (options ? options.user : '') || 'system.user.admin';

            if (options && options.user && options.user !== 'system.user.admin') {
                checkStates(id, options, 'setState', (err, obj) => {
                    if (err) {
                        typeof callback === 'function' && callback(err);
                    } else {
                        if (id.startsWith(ALIAS_STARTS_WITH)) {
                            // write alias
                            if (obj && obj.common && obj.common.alias && obj.common.alias.id) {
                                // check the rights
                                checkStates(obj.common.alias.id, options, 'setState', (err, targetObj) => {
                                    if (err) {
                                        typeof callback === 'function' && callback(err);
                                    } else {
                                        // write target state
                                        this.outputCount++;
                                        this.states.setState(obj.common.alias.id, tools.formatAliasValue(obj, targetObj, state), callback);
                                    }
                                });
                            } else {
                                logger.warn(this.namespace + ' ' + (err || `Alias ${id} has no target 2`));
                                callback(err || `Alias ${id} has no target`);
                            }
                        } else {
                            this.outputCount++;
                            this.states.setState(id, state, callback);
                        }
                    }
                });
            } else {
                if (id.startsWith(ALIAS_STARTS_WITH)) {
                    // write alias
                    // read alias id
                    this.objects.getObject(id, options, (err, obj) => {
                        if (obj && obj.common && obj.common.alias && obj.common.alias.id) {
                            // read object for formatting
                            this.objects.getObject(obj.common.alias.id, options, (err, targetObj) => {
                                // write target state
                                this.outputCount++;
                                this.states.setState(obj.common.alias.id, tools.formatAliasValue(obj, targetObj, state), callback);
                            });
                        } else {
                            logger.warn(this.namespace + ' ' + (err || `Alias ${id} has no target 3`));
                            callback(err || `Alias ${id} has no target`);
                        }
                    });
                } else {
                    this.outputCount++;
                    this.states.setState(id, state, callback);
                }
            }
        };
        /**
         * Promise-version of Adapter.setState
         */
        this.setStateAsync = tools.promisify(this.setState, this);

        /**
         * Writes value into states DB only if the value really changed.
         *
         * This function can write values into states DB for this adapter.
         * Only Ids that belong to this adapter can be modified. So the function automatically adds "adapter.X." to ID.
         * ack, options and callback are optional
         *
         * @alias setStateChanged
         * @memberof Adapter
         * @param {string} id object ID of the state.
         * @param {object|string|number|boolean} state simple value or object with attribues.
         * @param {boolean} ack optional is command(false) or status(true)
         * @param {object} options optional user context
         * @param {function} callback optional return error, id and notChanged
         *        <pre><code>
         *            function (err, id, notChanged) {
         *              if (err) adapter.log.error('Cannot set value for "' + id + '": ' + err);
         *              if (!notChanged) adapter.log.debug('Value was changed');
         *            }
         *        </code></pre>
         */
        this.setStateChanged = (id, state, ack, options, callback) => {
            if (typeof state === 'object' && typeof ack !== 'boolean') {
                callback = options;
                options  = ack;
                ack      = undefined;
            }
            if (typeof options === 'function') {
                callback = options;
                options = {};
            }

            id = this._fixId(id, false/*, 'state'*/);

            if (typeof ack === 'function') {
                callback = ack;
                ack = undefined;
            }

            if (typeof state !== 'object' || state === null || state === undefined) state = {val: state};

            if (ack !== undefined) {
                state.ack = ack;
            }

            state.from = 'system.adapter.' + this.namespace;
            if (options && options.user && options.user !== 'system.user.admin') {
                checkStates(id, options, 'setState', err => {
                    if (err) {
                        typeof callback === 'function' && callback(err);
                    } else {
                        _setStateChangedHelper(id, state, callback);
                    }
                });
            } else {
                _setStateChangedHelper(id, state, callback);
            }
        };
        /**
         * Promise-version of Adapter.setStateChanged
         */
        this.setStateChangedAsync = tools.promisify(this.setStateChanged, this, ['id', 'notChanged']);

        /**
         * Writes value into states DB for any instance.
         *
         * This function can write values into states DB for all instances and system states too.
         * ack, options and callback are optional
         *
         * @alias setForeignState
         * @memberof Adapter
         * @param {string} id object ID of the state.
         * @param {object|string|number|boolean} state simple value or object with attribues.
         *  If state is object, so the ack will be ignored and must be included into object.
         *  <pre><code>
         *      {
         *          val:    value,
         *          ack:    true|false,       // default - false; is command(false) or status(true)
         *          ts:     timestampMS,      // default - now
         *          q:      qualityAsNumber,  // default - 0 (ok)
         *          from:   origin,           // default - this adapter
         *          c:      comment,          // default - empty
         *          expire: expireInSeconds   // default - 0
         *      }
         *  </code></pre>
         * @param {boolean} ack optional is command(false) or status(true)
         * @param {object} options optional user context
         * @param {function} callback optional return error and id
         *        <pre><code>
         *            function (err, id) {
         *              if (err) adapter.log.error('Cannot set value for "' + id + '": ' + err);
         *            }
         *        </code></pre>
         */
        this.setForeignState = (id, state, ack, options, callback) => {
            if (typeof state === 'object' && typeof ack !== 'boolean') {
                callback = options;
                options  = ack;
                ack = undefined;
            }

            if (typeof options === 'function') {
                callback = options;
                options = {};
            }

            if (typeof ack === 'function') {
                callback = ack;
                ack = undefined;
            }

            if (typeof state !== 'object' || state === null || state === undefined) {
                state = {val: state};
            }

            if (ack !== undefined) {
                state.ack = ack;
            }

            state.from = 'system.adapter.' + this.namespace;
            state.user = (options ? options.user : '') || 'system.user.admin';

            if (!id || typeof id !== 'string') {
                const warn = id ? `ID can be only string and not "${typeof id}"` : `Empty ID: ${JSON.stringify(state)}`;
                logger.warn(this.namespace + ' ' + warn);
                return (typeof callback === 'function') && callback(warn);
            }

            const mId = id.replace(FORBIDDEN_CHARS, '_');
            if (mId !== id) {
                logger.warn(`${this.namespace} Used invalid characters: ${id} changed to ${mId}`);
                id = mId;
            }

            if (options && options.user && options.user !== 'system.user.admin') {
                checkStates(id, options, 'setState', (err, obj) => {
                    if (err) {
                        typeof callback === 'function' && callback(err);
                    } else {
                        if (id.startsWith(ALIAS_STARTS_WITH)) {
                            // write alias
                            if (obj && obj.common && obj.common.alias && obj.common.alias.id) {
                                // check the rights
                                checkStates(obj.common.alias.id, options, 'setState', (err, targetObj) => {
                                    if (err) {
                                        typeof callback === 'function' && callback(err);
                                    } else {
                                        this.outputCount++;
                                        this.states.setState(obj.common.alias.id, tools.formatAliasValue(obj, targetObj, state), callback);
                                    }
                                });
                            } else {
                                logger.warn(this.namespace + ' ' + (err || `Alias ${id} has no target 4`));
                                callback(err || `Alias ${id} has no target`);
                            }
                        } else {
                            this.outputCount++;
                            this.states.setState(id, state, callback);
                        }
                    }
                });
            } else {
                // write alias
                if (id.startsWith(ALIAS_STARTS_WITH)) {
                    // read alias id
                    this.objects.getObject(id, options, (err, obj) => {
                        if (obj && obj.common && obj.common.alias && obj.common.alias.id) {
                            // read object for formatting
                            this.objects.getObject(obj.common.alias.id, options, (err, targetObj) => {
                                this.outputCount++;
                                this.states.setState(obj.common.alias.id, tools.formatAliasValue(obj, targetObj, state), callback);
                            });
                        } else {
                            logger.warn(this.namespace + ' ' + (err || `Alias ${id} has no target 5`));
                            callback(err || `Alias ${id} has no target`);
                        }
                    });
                } else {
                    this.outputCount++;
                    this.states.setState(id, state, callback);
                }
            }
        };
        /**
         * Promise-version of Adapter.setForeignState
         */
        this.setForeignStateAsync = tools.promisify(this.setForeignState, this);

        /**
         * Writes value into states DB for any instance, but only if state changed.
         *
         * This function can write values into states DB for all instances and system states too.
         * ack, options and callback are optional
         *
         * @alias setForeignStateChanged
         * @memberof Adapter
         * @param {string} id object ID of the state.
         * @param {object|string|number|boolean} state simple value or object with attribues.
         *  If state is object and ack exists too as function argument, function argument has priority.
         *  <pre><code>
         *      {
         *          val:    value,
         *          ack:    true|false,       // default - false; is command(false) or status(true)
         *          ts:     timestampMS,      // default - now
         *          q:      qualityAsNumber,  // default - 0 (ok)
         *          from:   origin,           // default - this adapter
         *          c:      comment,          // default - empty
         *          expire: expireInSeconds   // default - 0
         *      }
         *  </code></pre>
         * @param {boolean} ack optional is command(false) or status(true)
         * @param {object} options optional user context
         * @param {function} callback optional return error and id
         *        <pre><code>
         *            function (err, id) {
         *              if (err) adapter.log.error('Cannot set value for "' + id + '": ' + err);
         *            }
         *        </code></pre>
         */
        this.setForeignStateChanged = (id, state, ack, options, callback) => {
            if (typeof state === 'object' && typeof ack !== 'boolean') {
                callback = options;
                options  = ack;
                ack = undefined;
            }

            if (typeof options === 'function') {
                callback = options;
                options = {};
            }

            if (typeof ack === 'function') {
                callback = ack;
                ack = undefined;
            }

            if (typeof state !== 'object' || state === null || state === undefined) state = {val: state};

            if (ack !== undefined) {
                state.ack = ack;
            }

            state.from = 'system.adapter.' + this.namespace;
            state.user = (options ? options.user : '') || 'system.user.admin';

            const mId = id.replace(FORBIDDEN_CHARS, '_');
            if (mId !== id) {
                logger.warn(`${this.namespace} Used invalid characters: ${id} changed to ${mId}`);
                id = mId;
            }

            if (options && options.user && options.user !== 'system.user.admin') {
                checkStates(id, options, 'setState', err => {
                    if (err) {
                        typeof callback === 'function' && callback(err);
                    } else {
                        _setStateChangedHelper(id, state, callback);
                    }
                });
            } else {
                _setStateChangedHelper(id, state, callback);
            }
        };
        /**
         * Promise-version of Adapter.setForeignStateChanged
         */
        this.setForeignStateChangedAsync = tools.promisify(this.setForeignStateChanged, this);

        /**
         * Read value from states DB.
         *
         * This function can read values from states DB for this adapter.
         * Only Ids that belong to this adapter can be read. So the function automatically adds "adapter.X." to ID.
         *
         * @alias getState
         * @memberof Adapter
         * @param {string} id object ID of the state.
         * @param {object} options optional user context
         * @param {function} callback return result
         *        <pre><code>
         *            function (err, state) {
         *              if (err) adapter.log.error('Cannot read value: ' + err);
         *            }
         *        </code></pre>
         *
         *        See possible attributes of the state in @setState explanation
         */
        this.getState = (id, options, callback) => {
            if (typeof options === 'function') {
                callback = options;
                options = {};
            }

            if (typeof callback !== 'function') {
                return;
            }

            id = this._fixId(id, false, 'state');

            if (options && options.user && options.user !== 'system.user.admin') {
                checkStates(id, options, 'getState', err => {
                    if (err) {
                        callback(err);
                    } else {
                        if (id.startsWith(ALIAS_STARTS_WITH)) {
                            this.objects.getObject(id, options, (err, obj) => {
                                if (obj && obj.common && obj.common.alias && (obj.common.alias.id || obj.common.alias.val !== undefined)) {
                                    if (this.oStates && this.oStates[obj.common.alias.id]) {
                                        this.objects.getObject(obj.common.alias.id, (err, sourceObj) => {
                                            const state = JSON.parse(JSON.stringify(this.oStates[obj.common.alias.id]));
                                            callback(err, tools.formatAliasValue(sourceObj, obj, state));
                                        });
                                    } else {
                                        this.objects.getObject(obj.common.alias.id, (err, sourceObj) => {
                                            this.states.getState(obj.common.alias.id, (err, state) =>
                                                callback(err, tools.formatAliasValue(sourceObj, obj, state)));
                                        });
                                    }
                                } else {
                                    logger.warn(this.namespace + ' ' + (err || `Alias ${id} has no target 6`));
                                    callback(err || `Alias ${id} has no target`);
                                }
                            });
                        } else {
                            if (this.oStates && this.oStates[id]) {
                                callback(null, this.oStates[id]);
                            } else {
                                this.states.getState(id, callback);
                            }
                        }
                    }
                });
            } else {
                if (id.startsWith(ALIAS_STARTS_WITH)) {
                    this.objects.getObject(id, options, (err, obj) => {
                        if (obj && obj.common && obj.common.alias && (obj.common.alias.id || obj.common.alias.val !== undefined)) {
                            this.objects.getObject(obj.common.alias.id, options, (err, sourceObj) => {
                                if (this.oStates && this.oStates[obj.common.alias.id]) {
                                    const state = JSON.parse(JSON.stringify(this.oStates[obj.common.alias.id]));
                                    callback(err, tools.formatAliasValue(sourceObj, obj, state));
                                } else {
                                    this.states.getState(obj.common.alias.id, (err, state) =>
                                        callback(err, tools.formatAliasValue(sourceObj, obj, state)));
                                }
                            });
                        } else {
                            logger.warn(this.namespace + ' ' + (err || `Alias ${id} has no target 7`));
                            callback(err || `Alias ${id} has no target`);
                        }
                    });
                } else {
                    if (this.oStates && this.oStates[id]) {
                        callback(null, this.oStates[id]);
                    } else {
                        this.states.getState(id, callback);
                    }
                }
            }
        };
        /**
         * Promise-version of Adapter.getState
         */
        this.getStateAsync = tools.promisify(this.getState, this);

        /**
         * Read value from states DB for any instance and system state.
         *
         * This function can read values from states DB for all instances and adapters. It expects the full path of object ID.
         *
         * @alias getForeignState
         * @memberof Adapter
         * @param {string} id object ID of the state.
         * @param {object} options optional user context
         * @param {function} callback return result
         *        <pre><code>
         *            function (err, state) {
         *              if (err) adapter.log.error('Cannot read value: ' + err);
         *            }
         *        </code></pre>
         *
         *        See possible attributes of the state in @setState explanation
         */
        this.getForeignState = (id, options, callback) => {
            if (typeof options === 'function') {
                callback = options;
                options = {};
            }

            if (typeof callback !== 'function') {
                return;
            }

            if (options && options.user && options.user !== 'system.user.admin') {
                checkStates(id, options, 'getState', (err, obj) => {
                    if (err) {
                        callback(err);
                    } else {
                        if (id.startsWith(ALIAS_STARTS_WITH)) {
                            if (obj && obj.common && obj.common.alias && (obj.common.alias.id || obj.common.alias.val !== undefined)) {
                                if (obj.common.alias.id)
                                    if (this.oStates && this.oStates[obj.common.alias.id]) {
                                        checkStates(obj.common.alias.id, options, 'getState', (err, sourceObj) => {
                                            if (err) {
                                                callback(err);
                                            } else {
                                                const state = JSON.parse(JSON.stringify(this.oStates[obj.common.alias.id]));
                                                callback(err, tools.formatAliasValue(sourceObj, obj, state));
                                            }
                                        });
                                    } else {
                                        checkStates(obj.common.alias.id, options, 'getState', (err, sourceObj) => {
                                            if (err) {
                                                callback(err);
                                            } else {
                                                this.inputCount++;
                                                this.states.getState(obj.common.alias.id, (err, state) =>
                                                    callback(err, tools.formatAliasValue(sourceObj, obj, state)));
                                            }
                                        });
                                    }
                            } else {
                                logger.warn(this.namespace + ' ' + (err || `Alias ${id} has no target 8`));
                                callback(err || `Alias ${id} has no target`);
                            }
                        } else {
                            if (this.oStates && this.oStates[id]) {
                                callback(null, this.oStates[id]);
                            } else {
                                this.states.getState(id, callback);
                            }
                        }
                    }
                });
            } else {
                if (id.startsWith(ALIAS_STARTS_WITH)) {
                    this.objects.getObject(id, (err, obj) => {
                        if (obj && obj.common && obj.common.alias && (obj.common.alias.id || obj.common.alias.val !== undefined)) {
                            this.objects.getObject(obj.common.alias.id, (err, sourceObj) => {
                                if (err) {
                                    return callback(err);
                                }
                                if (this.oStates && this.oStates[obj.common.alias.id]) {
                                    const state = JSON.parse(JSON.stringify(this.oStates[obj.common.alias.id]));
                                    callback(err, tools.formatAliasValue(sourceObj, obj, state));
                                } else {
                                    this.inputCount++;
                                    this.states.getState(obj.common.alias.id, (err, state) =>
                                        callback(err, tools.formatAliasValue(sourceObj, obj, state)));
                                }
                            });
                        } else {
                            logger.warn(this.namespace + ' ' + (err || `Alias ${id} has no target 9`));
                            callback(err || `Alias ${id} has no target`);
                        }
                    });
                } else {
                    if (this.oStates && this.oStates[id]) {
                        callback(null, this.oStates[id]);
                    } else {
                        this.inputCount++;
                        this.states.getState(id, callback);
                    }
                }
            }
        };
        /**
         * Promise-version of Adapter.getForeignState
         */
        this.getForeignStateAsync = tools.promisify(this.getForeignState, this);

        /**
         * Read historian data for states of any instance or system state.
         *
         * This function can read values from history adapters like: history, sql, influxdb. It expects the full path of object ID.
         * Normally only foreign history has interest, so there is no getHistory and getForeignHistory
         *
         * Possible options:
         *
         *  - instance - (optional) name of instance, where to read the historian data, e.g. 'history.0', 'sql.1'. By default will be taken from system settings.
         *  - start - (optional) time in ms - Date.now()', by default is (now - 1 week)
         *  - end - (optional) time in ms - Date.now()', by default is (now + 5000 seconds)
         *  - step - (optional) used in aggregate (m4, max, min, average, total) step in ms of intervals
         *  - count - number of values if aggregate is 'onchange' or number of intervals if other aggregate method. Count will be ignored if step is set.
         *  - from - if from field should be included in answer
         *  - ack - if ack field should be included in answer
         *  - q - if q field should be included in answer
         *  - addId - if id field should be included in answer
         *  - limit - do not return more entries than limit
         *  - ignoreNull - if null values should be include (false), replaced by last not null value (true) or replaced with 0 (0)
         *  - sessionId - (optional) identifier of request, will be returned back in the answer
         *  - aggregate - aggregate method:
         *      - minmax - used special algorithm. Splice the whole time range in small intervals and find for every interval max, min, start and end values.
         *      - max - Splice the whole time range in small intervals and find for every interval max value and use it for this interval (nulls will be ignored).
         *      - min - Same as max, but take minimal value.
         *      - average - Same as max, but take average value.
         *      - total - Same as max, but calculate total value.
         *      - count - Same as max, but calculate number of values (nulls will be calculated).
         *      - none - No aggregation at all. Only raw values in given period.
         *
         * @alias getHistory
         * @memberof Adapter
         * @param {string} id object ID of the state.
         * @param {object} options see function description
         * @param {function} callback return result
         *        <pre><code>
         *            function (error, result, step, sessionId) {
         *              if (error) adapter.log.error('Cannot read value: ' + err);
         *            }
         *        </code></pre>
         *
         *        See possible attributes of the state in @setState explanation
         */
        this.getHistory = (id, options, callback) => {
            options = options || {};
            options.end = options.end || Date.now() + 5000000;
            if (!options.count && !options.start) {
                options.start = options.start || Date.now() - 604800000; // - 1 week
            }

            if (!options.instance) {
                if (!this.defaultHistory) {
                    // read default history instance from system.config
                    return getDefaultHistory(() => this.getHistory(id, options, callback));
                } else {
                    options.instance = this.defaultHistory;
                }
            }

            this.sendTo(options.instance || 'history.0', 'getHistory', {id: id, options: options}, res => {
                setImmediate(() => callback(res.error, res.result, res.step, res.sessionId));
            });
        };
        /**
         * Promise-version of Adapter.getHistory
         */
        this.getHistoryAsync = tools.promisify(this.getHistory, this, ['result', 'step', 'sessionId']);

        /**
         * Convert ID into object with device's, channel's and state's name.
         *
         * Convert "adapter.instance.D.C.S" in object {device: D, channel: C, state: S}
         * Convert ID to {device: D, channel: C, state: S}
         *
         * @alias idToDCS
         * @memberof Adapter
         * @param {string} id short or long string of ID like "stateID" or "adapterName.0.stateID".
         * @return {object} parsed ID as an object
         */
        this.idToDCS = (id) => {
            if (!id) return null;
            const parts = id.split('.');
            if (parts[0] + '.' + parts[1] !== this.namespace) {
                logger.warn(this.namespace + ' Try to decode id not from this adapter');
                return null;
            }
            return {device: parts[2], channel: parts[3], state: parts[4]};
        };

        /**
         * Deletes a state of this instance.
         * The object will NOT be deleted. If you want to delete it too, use @delObject instead.
         *
         * It is not required to provice the adapter namespace, because it will automatically be added.
         * E.g. to delete "adapterName.X.myObject", only "myObject" is required as ID.
         *
         * No error is returned if state does not exist.
         *
         * @alias delState
         * @memberof Adapter
         * @param {string} id exactly object ID (without namespace)
         * @param {object} options optional user context
         * @param {function} callback return result
         *        <pre><code>
         *            function (err) {
         *              if (err) adapter.log.error('Cannot delete object: ' + err);
         *            }
         *        </code></pre>
         */
        this.delState = (id, options, callback) => {
            // delState does the same as delForeignState, but fixes the ID first
            id = this._fixId(id);
            this.delForeignState(id, options, callback);
        };
        /**
         * Promise-version of Adapter.delState
         */
        this.delStateAsync = tools.promisify(this.delState, this);

        /**
         * Deletes a state of any adapter.
         * The object is NOT deleted. If you want to delete it too, use @delForeignObject instead.
         *
         * No error is returned if state does not exist.
         *
         * @alias delForeignState
         * @memberof Adapter
         * @param {string} id long string for ID like "adapterName.0.stateID".
         * @param {object} options optional argument to describe the user context
         * @param {function} callback return result function (err) {}
         */
        this.delForeignState = (id, options, callback) => {
            if (typeof options === 'function') {
                callback = options;
                options = null;
            }
            if (options && options.user && options.user !== 'system.user.admin') {
                checkStates(id, options, 'delState', err => {
                    if (err) {
                        typeof callback === 'function' && callback(err);
                    } else {
                        this.states.delState(id, callback);
                    }
                });
            } else {
                this.states.delState(id, callback);
            }
        };
        /**
         * Promise-version of Adapter.delForeignState
         */
        this.delForeignStateAsync = tools.promisify(this.delForeignState, this);

        /**
         * Read all states of this adapter, that pass the pattern
         *
         * Allows to read all states of current adapter according to pattern. To read all states of current adapter use:
         * <pre><code>
         *     adapter.getStates('*', function (err, states) {
         *         for (var id in states) {
         *              adapter.log.debug('"' + id + '" = "' + states[id].val);
         *         }
         *     });
         * </code></pre>
         *
         * @alias getStates
         * @memberof Adapter
         * @param {string} pattern string in form 'adapter.0.*' or like this. It can be array of IDs too.
         * @param {object} options optional argument to describe the user context
         * @param {function} callback return result function (err, states) {}, where states is an object like {"ID1": {"val": 1, "ack": true}, "ID2": {"val": 2, "ack": false}, ...}
         */
        this.getStates = (pattern, options, callback) => {
            if (typeof options === 'function') {
                callback = options;
                options = {};
            }
            pattern = this._fixId(pattern, true, 'state');
            this.getForeignStates(pattern, options, callback);
        };
        /**
         * Promise-version of Adapter.getStates
         */
        this.getStatesAsync = tools.promisify(this.getStates, this);

        this._processStatesSecondary = function (keys, targetObjs, srcObjs, callback) {
            this.states.getStates(keys, (err, arr) => {
                if (err) {
                    return callback(err);
                }

                const result = {};

                for (let i = 0; i < keys.length; i++) {
                    const obj = targetObjs && targetObjs[i];
                    if (typeof arr[i] === 'string') {
                        try {
                            arr[i] = JSON.parse(arr[i]);
                        } catch (e) {
                            // if it is not binary state
                            if (arr[i] < 2000) {
                                logger.error(this.namespace + ' Cannot parse state "' + keys[i] + ': ' + arr[i]);
                            }
                        }
                    }

                    if (obj && obj.common && obj.common.alias) {
                        if (obj.common.alias.val !== undefined) {
                            result[obj._id] = obj.common.alias.val;
                        } else {
                            result[obj._id] = tools.formatAliasValue(srcObjs[i], obj, arr[i] || null);
                        }
                    } else {
                        result[keys[i]] = arr[i] || null;
                    }
                }
                callback(null, result);
            });
        };

        this._processStates = function (keys, targetObjs, callback) {
            let aliasFound;
            const aIds = keys.map(id => {
                if (id.startsWith(ALIAS_STARTS_WITH)) {
                    aliasFound = true;
                    return id;
                } else {
                    return null;
                }
            });

            // if any ID from aliases found
            if (aliasFound) {
                // read aliases objects
                this._getObjectsByArray(aIds, targetObjs, options, (errors, targetObjs) => {
                    const srcIds  = [];
                    // replace aliases ID with targets
                    targetObjs.forEach((obj, i) => {
                        if (obj && obj.common && obj.common.alias) {
                            keys[i]   = obj.common.alias.id || null;
                            srcIds[i] = keys[i];
                        }
                    });

                    // srcObjs and targetObjs could be merged
                    this._getObjectsByArray(srcIds, null, options, (errors, srcObjs) =>
                        this._processStatesSecondary(keys, targetObjs, srcObjs, callback));
                });
            } else {
                this._processStatesSecondary(keys, null, null, callback);
            }
        };

        /**
         * Read all states of all adapters (and system states), that pass the pattern
         *
         * Allows to read all states of current adapter according to pattern. To read all states of current adapter use:
         * <pre><code>
         *     adapter.getStates('*', function (err, states) {
         *         for (var id in states) {
         *              adapter.log.debug('"' + id + '" = "' + states[id].val);
         *         }
         *     });
         * </code></pre>
         *
         * @alias getForeignStates
         * @memberof Adapter
         * @param {string} pattern string in form 'adapter.0.*' or like this. It can be array of IDs too.
         * @param {object} options optional argument to describe the user context
         * @param {function} callback return result function (err, states) {}, where states is an object like {"ID1": {"val": 1, "ack": true}, "ID2": {"val": 2, "ack": false}, ...}
         */
        this.getForeignStates = (pattern, options, callback) => {
            if (typeof options === 'function') {
                callback = options;
                options = {};
            }
            if (typeof pattern === 'function') {
                callback = pattern;
                pattern = '*';
            }

            if (typeof callback !== 'function') {
                return logger.error(this.namespace + ' getForeignStates invalid callback for ' + pattern);
            }

            // if pattern is array
            if (pattern instanceof Array) {
                if (options && options.user && options.user !== 'system.user.admin') {
                    checkStates(pattern, options, 'getState', (err, keys, objs) => {
                        if (err) {
                            return callback(err);
                        } else {
                            this._processStates(keys, objs, callback);
                        }
                    });
                } else {
                    this._processStates(pattern, null, callback);
                }
            } else {
                // read first the keys for pattern
                let params = {};
                if (pattern && pattern !== '*') {
                    params = {
                        startkey: pattern.replace(/\*/g, ''),
                        endkey:   pattern.replace(/\*/g, '\u9999')
                    };
                }
                let originalChecked = undefined;
                if (options.checked !== undefined) {
                    originalChecked = options.checked;
                }
                options.checked = true;

                this.objects.getObjectView('system', 'state', params, options, (err, res) => {
                    if (originalChecked !== undefined) {
                        options.checked = originalChecked;
                    } else {
                        options.checked = undefined;
                    }
                    if (err) {
                        return callback(err);
                    }
                    const keys = [];
                    const objs = [];

                    // filter out
                    let regEx;
                    // process patterns like "*.someValue". The patterns "someValue.*" will be processed by getObjectView
                    if (pattern && pattern !== '*' && pattern[pattern.length - 1] !== '*') {
                        regEx = new RegExp(pattern2RegEx(pattern));
                    }
                    for (let i = 0; i < res.rows.length; i++) {
                        if (!regEx || regEx.test(res.rows[i].id)) {
                            keys.push(res.rows[i].id);
                            objs.push(res.rows[i].value);
                        }
                    }
                    options._objects = objs;
                    this.getForeignStates(keys, options, callback);
                });
            }
        };
        /**
         * Promise-version of Adapter.getForeignStates
         */
        this.getForeignStatesAsync = tools.promisify(this.getForeignStates, this);

        /**
         * Subscribe for changes on all states of all adapters (and system states), that pass the pattern
         *
         * Allows to Subscribe on changes all states of all instances according to pattern. E.g. to read all states of 'adapterName.X' instance use:
         * <pre><code>
         *     adapter.subscribeForeignStates('adapterName.X.*');
         * </code></pre>
         *
         * @alias subscribeForeignStates
         * @memberof Adapter
         * @param {string} pattern string in form 'adapter.0.*' or like this. It can be array of IDs too.
         * @param {object} options optional argument to describe the user context
         * @param {function} callback return result function (err) {}
         */
        this.subscribeForeignStates = (pattern, options, callback) => {
            pattern = pattern || '*';
            if (typeof options === 'function') {
                callback = options;
                options = null;
            }

            // Todo check rights for options
            autoSubscribeOn(() => {
                // compare if this pattern for one of auto-subscribe adapters
                for (let s = 0; s < this.autoSubscribe.length; s++) {
                    if (pattern === '*' || pattern.substring(0, this.autoSubscribe[s].length + 1) === this.autoSubscribe[s] + '.') {
                        // put this pattern into adapter list
                        this.states.getState('system.adapter.' + this.autoSubscribe[s] + '.subscribes', (err, state) => {
                            state = {};
                            state.val = state.val || '{}';
                            let subs;
                            try {
                                subs = JSON.parse(state.val);
                            } catch (e) {
                                logger.error(this.namespace + ' Cannot parse subscribes for "' + this.autoSubscribe[s] + '.subscribes"');
                            }
                            subs[pattern] = subs[pattern] || {};
                            subs[pattern][this.namespace] = subs[pattern][this.namespace] || 0;
                            subs[pattern][this.namespace]++;
                            this.outputCount++;
                            this.states.setState('system.adapter.' + this.autoSubscribe[s] + '.subscribes', subs);
                        });
                    }
                }

                if (pattern instanceof Array) {
                    let aliasesFound;
                    const ids = pattern.map(id => {
                        if (id.startsWith(ALIAS_STARTS_WITH)) {
                            aliasesFound = true;
                            return id;
                        } else {
                            return null;
                        }
                    });

                    if (aliasesFound) {
                        if (!this._aliasObjectsSubscribed) {
                            this._aliasObjectsSubscribed = true;
                            this.objects.subscribe(ALIAS_STARTS_WITH + '*');
                        }

                        this._getObjectsByArray(ids, null, options, (errors, targetObjs) => {
                            const sourcesIds = [];
                            let count = 0;
                            pattern.forEach((id, i) => {
                                if (ids[i]) {
                                    const obj = targetObjs[i];
                                    if (obj && obj.common && obj.common.alias && obj.common.alias.id) {
                                        sourcesIds.push(obj.common.alias.id);
                                        this.aliases[obj.common.alias.id] = JSON.parse(JSON.stringify(obj.common.alias));
                                        this.aliases[obj.common.alias.id].pattern = JSON.stringify(pattern);
                                        this.aliases[obj.common.alias.id].target = {common: obj.common};
                                        this.aliases[obj.common.alias.id].sourceId = obj._id;

                                        // may be call here subscribeForeignStates because of auto-subscribe
                                        count++;
                                        this.states.subscribe(obj.common.alias.id, () => {
                                            if (!--count) {
                                                this._getObjectsByArray(sourcesIds, null, options, (errors, srcObjs) => {
                                                    srcObjs.forEach(obj => {
                                                        if (obj && obj.common) {
                                                            this.aliases[obj._id].source = {common: obj.common};
                                                        }
                                                    });
                                                    typeof callback === 'function' && callback();
                                                });
                                            }
                                        });
                                    } else {
                                        logger.warn(`${this.namespace} Alias ${obj._id} has no target 10`);
                                    }
                                } else {
                                    this.states.subscribe(id);
                                }
                            });

                            !count && typeof callback === 'function' && callback();
                        });
                    } else {
                        this.states.subscribe(pattern, callback);
                    }
                } else if (pattern.includes('*')) {
                    if (pattern === '*' || pattern.startsWith(ALIAS_STARTS_WITH)) {
                        if (!this._aliasObjectsSubscribed) {
                            this._aliasObjectsSubscribed = true;
                            this.objects.subscribe(ALIAS_STARTS_WITH + '*');
                        }

                        // read all aliases
                        this.getForeignObjects(pattern, null, null, options, (err, objs) => {
                            const sourcesIds = [];
                            let count = 0;
                            Object.keys(objs).forEach(id => {
                                const obj = objs[id];

                                // If alias
                                if (id.startsWith(ALIAS_STARTS_WITH)) {
                                    // fill all required for that information
                                    if (obj && obj.common && obj.common.alias && obj.common.alias.id) {
                                        sourcesIds.push(obj.common.alias.id);
                                        this.aliases[obj.common.alias.id] = JSON.parse(JSON.stringify(obj.common.alias));
                                        this.aliases[obj.common.alias.id].pattern = JSON.stringify(pattern);
                                        this.aliases[obj.common.alias.id].target = {common: obj.common};
                                        this.aliases[obj.common.alias.id].sourceId = id;

                                        // Do this step only no global subscription will be done
                                        if (pattern !== '*') {
                                            count++;
                                            this.states.subscribe(obj.common.alias.id, () => {
                                                if (!--count) {
                                                    this._getObjectsByArray(sourcesIds, null, options, (errors, srcObjs) => {
                                                        srcObjs.forEach(obj => {
                                                            if (obj && obj.common) {
                                                                this.aliases[obj._id].source = {common: obj.common};
                                                            }
                                                        });
                                                        if (!pattern.startsWith(ALIAS_STARTS_WITH)) {
                                                            this.states.subscribe(pattern, callback);
                                                        } else {
                                                            typeof callback === 'function' && callback();
                                                        }
                                                    });
                                                }
                                            });
                                        }
                                    } else {
                                        logger.warn(err || `Alias ${id} has no target 11`);
                                    }
                                }
                            });

                            // no alias objects found
                            if (!count) {
                                this._getObjectsByArray(sourcesIds, null, options, (errors, srcObjs) => {
                                    srcObjs.forEach(obj => {
                                        if (obj && obj.common) {
                                            this.aliases[obj._id].source = {common: obj.common};
                                        }
                                    });

                                    if (pattern === '*') {
                                        this.states.subscribe(pattern, callback);
                                    } else {
                                        typeof callback === 'function' && callback();
                                    }
                                });
                            }
                        });
                    } else {
                        this.states.subscribe(pattern, callback);
                    }
                } else if (pattern.startsWith(ALIAS_STARTS_WITH)) {
                    if (!this._aliasObjectsSubscribed) {
                        this._aliasObjectsSubscribed = true;
                        this.objects.subscribe(ALIAS_STARTS_WITH + '*');
                    }
                    // just read one Object
                    this.objects.getObject(pattern, options, (err, obj) => {
                        let sourceIds;
                        if (obj && obj.common && obj.common.alias && obj.common.alias.id) {
                            sourceIds = obj.common.alias.id;
                            this.aliases[obj.common.alias.id] = JSON.parse(JSON.stringify(obj.common.alias));
                            this.aliases[obj.common.alias.id].pattern = JSON.stringify(pattern);
                            this.aliases[obj.common.alias.id].target = {common: obj.common};
                            this.aliases[obj.common.alias.id].sourceId = pattern;
                            this.states.subscribe(obj.common.alias.id, () =>
                                this.objects.getObject(sourceIds, options, (err, obj) => {
                                    if (obj && obj.common) {
                                        this.aliases[obj._id].source = {common: obj.common};
                                    }
                                    typeof callback === 'function' && callback(err);
                                }));
                        } else {
                            logger.warn(this.namespace + ' ' + (err || `Alias ${pattern} has no target 12`));
                            typeof callback === 'function' && callback();
                        }
                    });
                } else {
                    this.states.subscribe(pattern, callback);
                }
            });
        };
        /**
         * Promise-version of Adapter.subscribeForeignStates
         */
        this.subscribeForeignStatesAsync = tools.promisify(this.subscribeForeignStates, this);

        /**
         * Unsubscribe for changes for given pattern
         *
         * This function allows to unsubsrcibe from changes. The pattern must be equal to requested one.
         *
         * <pre><code>
         *     adapter.subscribeForeignStates('adapterName.X.*');
         *     adapter.unsubscribeForeignStates('adapterName.X.abc*'); // This will not work
         *     adapter.unsubscribeForeignStates('adapterName.X.*'); // Valid unsubscribe
         * </code></pre>
         *
         * @alias unsubscribeForeignStates
         * @memberof Adapter
         * @param {string} pattern string in form 'adapter.0.*'. Must be the same as subscribe.
         * @param {object} options optional argument to describe the user context
         * @param {function} callback return result function (err) {}
         */
        this.unsubscribeForeignStates = (pattern, options, callback) => {
            if (!pattern) pattern = '*';

            if (!this.states) { // if states is no longer existing, we do not need to unsubscribe
                callback && callback(new Error('States database not connected'));
                return;
            }
            // Todo check rights for options
            if (typeof options === 'function') {
                callback = options;
                options = null;
            }

            if (this.autoSubscribe) {
                for (let s = 0; s < this.autoSubscribe.length; s++) {
                    if (pattern === '*' || pattern.substring(0, this.autoSubscribe[s].length + 1) === this.autoSubscribe[s] + '.') {
                        // remove this pattern from adapter list
                        this.states.getState('system.adapter.' + this.autoSubscribe[s] + '.subscribes', (err, state) => {
                            if (!state || !state.val) return;
                            let subs;
                            try {
                                subs = JSON.parse(state.val);
                            } catch (e) {
                                logger.error(this.namespace + ' Cannot parse subscribes for "' + this.autoSubscribe[s] + '.subscribes"');
                                return;
                            }
                            if (!subs[pattern]) return;
                            if (subs[pattern][this.namespace] === undefined) return;
                            subs[pattern][this.namespace]--;
                            if (subs[pattern][this.namespace] <= 0) delete subs[pattern][this.namespace];
                            let found = false;
                            // if any other subs are there
                            for (const id in subs[pattern]) {
                                if (subs[pattern].hasOwnProperty(id)) {
                                    found = true;
                                    break;
                                }
                            }
                            if (!found) delete subs[pattern];
                            this.outputCount++;
                            this.states.setState('system.adapter.' + this.autoSubscribe[s] + '.subscribes', subs);
                        });
                    }
                }
            }

            if (pattern instanceof Array) {
                if (pattern.find(id => id.startsWith(ALIAS_STARTS_WITH))) {
                    let count = 0;
                    const jsonPattern = JSON.stringify(pattern);

                    Object.keys(this.aliases).forEach(id => {
                        if (this.aliases[id].pattern === jsonPattern) {
                            count++;
                            this.states.unsubscribe(id, () =>
                                !--count && typeof callback === 'function' && callback());
                            delete this.aliases[id];
                        }
                    });
                    pattern.forEach(id => {
                        if (!id.startsWith(ALIAS_STARTS_WITH)) {
                            count++;
                            this.states.unsubscribe(id, () =>
                                !--count && typeof callback === 'function' && callback());
                        }
                    });

                    if (!Object.keys(this.aliases).length) {
                        if (this._aliasObjectsSubscribed) {
                            this._aliasObjectsSubscribed = false;
                            this.unsubscribeForeignObjects(ALIAS_STARTS_WITH + '*');
                        }
                    }

                    !count && typeof callback === 'function' && callback();
                } else {
                    this.states.unsubscribe(pattern, callback);
                }
            } else if (pattern === '*' || pattern.startsWith(ALIAS_STARTS_WITH)) {
                const jsonPattern = JSON.stringify(pattern);
                let count = 0;

                Object.keys(this.aliases).forEach(id => {
                    if (this.aliases[id].pattern === jsonPattern) {

                        // Un-subscribe each alias apart
                        if (pattern !== '*') {
                            count++;
                            this.states.unsubscribe(id, () =>
                                !--count && typeof callback === 'function' && callback());
                        }
                        delete this.aliases[id];
                    }
                });

                if (!Object.keys(this.aliases).length) {
                    if (this._aliasObjectsSubscribed) {
                        this._aliasObjectsSubscribed = false;
                        this.unsubscribeForeignObjects(ALIAS_STARTS_WITH + '*');
                    }
                }

                if (!count) {
                    if (pattern === '*') {
                        this.states.unsubscribe(pattern, callback);
                    } else {
                        typeof callback === 'function' && callback();
                    }
                }
            } else {
                this.states.unsubscribe(pattern, callback);
            }
        };
        /**
         * Promise-version of Adapter.unsubscribeForeignStates
         */
        this.unsubscribeForeignStatesAsync = tools.promisify(this.unsubscribeForeignStates, this);

        /**
         * Subscribe for changes on all states of this instance, that pass the pattern
         *
         * Allows to Subscribe on changes all states of current adapter according to pattern. To read all states of current adapter use:
         * <pre><code>
         *     adapter.subscribeStates('*'); // subscribe for all states of this adapter
         * </code></pre>
         *
         * @alias subscribeStates
         * @memberof Adapter
         * @param {string} pattern string in form 'adapter.0.*' or like this. It can be array of IDs too.
         * @param {object} options optional argument to describe the user context
         * @param {function} callback return result function (err) {}
         */
        this.subscribeStates = (pattern, options, callback) => {
            // Todo check rights for options
            if (typeof options === 'function') {
                callback = options;
                options = null;
            }

            // Exception. Threat the '*' case automatically
            if (!pattern || pattern === '*') {
                this.states.subscribe(this.namespace + '.*', callback);
            } else {
                pattern = this._fixId(pattern, true, 'state');
                this.states.subscribe(pattern, callback);
            }
        };
        /**
         * Promise-version of Adapter.subscribeStates
         */
        this.subscribeStatesAsync = tools.promisify(this.subscribeStates, this);

        /**
         * Unsubscribe for changes for given pattern for own states.
         *
         * This function allows to unsubsrcibe from changes. The pattern must be equal to requested one.
         *
         * <pre><code>
         *     adapter.subscribeForeignStates('*');
         *     adapter.unsubscribeForeignStates('abc*'); // This will not work
         *     adapter.unsubscribeForeignStates('*');    // Valid unsubscribe
         * </code></pre>
         *
         * @alias unsubscribeStates
         * @memberof Adapter
         * @param {string} pattern string in form 'adapter.0.*'. Must be the same as subscribe.
         * @param {object} options optional argument to describe the user context
         * @param {function} callback return result function (err) {}
         */
        this.unsubscribeStates = (pattern, options, callback) => {
            if (!this.states) { // if states is no longer existing, we do not need to unsubscribe
                callback && callback(new Error('States database not connected'));
                return;
            }
            // Todo check rights for options
            if (typeof options === 'function') {
                callback = options;
                options = null;
            }

            if (!pattern || pattern === '*') {
                this.states.unsubscribe(this.namespace + '.*', callback);
            } else {
                pattern = this._fixId(pattern, true, 'state');
                this.states.unsubscribe(pattern, callback);
            }
        };
        /**
         * Promise-version of Adapter.unsubscribeStates
         */
        this.unsubscribeStatesAsync = tools.promisify(this.unsubscribeStates, this);

        this.pushFifo = (id, state, callback) => {
            this.states.pushFifo(id, state, callback);
        };

        this.trimFifo = (id, start, end, callback) => {
            this.states.trimFifo(id, start, end, callback);
        };

        this.getFifoRange = (id, start, end, callback) => {
            this.states.getFifoRange(id, start, end, callback);
        };

        this.getFifo = (id, callback) => {
            this.states.getFifo(id, callback);
        };

        this.lenFifo = (id, callback) => {
            this.states.lenFifo(id, callback);
        };

        this.subscribeFifo = (pattern) => {
            this.states.subscribeFifo(pattern);
        };

        this.getSession = (id, callback) => {
            this.states.getSession(id, callback);
        };

        this.setSession = (id, ttl, data, callback) => {
            this.states.setSession(id, ttl, data, callback);
        };

        this.destroySession = (id, callback) => {
            this.states.destroySession(id, callback);
        };

        this.getMessage = (callback) => {
            this.states.getMessage('system.adapter.' + this.namespace, callback);
        };

        this.lenMessage = (callback) => {
            this.states.lenMessage('system.adapter.' + this.namespace, callback);
        };

        /**
         * Write binary block into redis, e.g image
         *
         * @alias setBinaryState
         * @memberof Adapter
         *
         * @param {string} id of state
         * @param {Buffer} binary data
         * @param {object} options optional
         * @param {function} callback
         *
         */
        this.setBinaryState = (id, binary, options, callback) => {
            if (typeof options === 'function') {
                callback = options;
                options = {};
            }
            if (options && options.user && options.user !== 'system.user.admin') {
                checkStates(id, options, 'setState', err => {
                    if (err) {
                        typeof callback === 'function' && callback(err);
                    } else {
                        this.states.setBinaryState(id, binary, callback);
                    }
                });
            } else {
                this.states.setBinaryState(id, binary, callback);
            }
        };
        /**
         * Promise-version of Adapter.setBinaryState
         *
         * @alias setBinaryStateAsync
         * @memberof Adapter
         * @param {string} id of state
         * @param {Buffer} binary data
         * @param {object} options optional
         * @return promise
         *
         */
        this.setBinaryStateAsync = tools.promisify(this.setBinaryState, this);

        // Read binary block from redis, e.g. image
        this.getBinaryState = (id, options, callback) => {
            if (typeof options === 'function') {
                callback = options;
                options = {};
            }
            if (options && options.user && options.user !== 'system.user.admin') {
                checkStates(id, options, 'getState', err => {
                    if (err) {
                        typeof callback === 'function' && callback(err);
                    } else {
                        this.states.getBinaryState(id, callback);
                    }
                });
            } else {
                this.states.getBinaryState(id, callback);
            }
        };
        /**
         * Promise-version of Adapter.getBinaryState
         *
         * @alias getBinaryStateAsync
         * @memberof Adapter
         *
         */
        this.getBinaryStateAsync = tools.promisify(this.getBinaryState, this);

        /**
         * Deletes binary state
         *
         * @alias delBinaryState
         * @memberof Adapter
         *
         * @param {string} id
         * @param {object} options optional
         * @param {function} callback optional
         *
         */
        this.delBinaryState = (id, options, callback) => {
            if (typeof options === 'function') {
                callback = options;
                options = {};
            }
            if (options && options.user && options.user !== 'system.user.admin') {
                checkStates(id, options, 'delState', err => {
                    if (err) {
                        typeof callback === 'function' && callback(err);
                    } else {
                        this.states.delBinaryState(id, callback);
                    }
                });
            } else {
                this.states.delBinaryState(id, callback);
            }
        };

        /**
         * Promise-version of Adapter.delBinaryState
         *
         * @alias delBinaryStateAsync
         * @memberof Adapter
         * @param {string} id
         * @param {object} options optional
         * @return promise
         *
         */
        this.delBinaryStateAsync = tools.promisify(this.delBinaryState, this);
    };

    // read all logs prepared for this adapter at start
    const readLogs = (callback) => {
        // read all stored messages
        this.states.getLog('system.adapter.' + this.namespace, (err, msg) => {
            if (msg) {
                this.emit('log', msg);
                setImmediate(() => readLogs(callback));
            } else if (typeof callback === 'function') {
                callback();
            }
        });
    };

    // debug function to find error with stop logging
    const checkLogging = () => {
        let logs  = [];
        // LogList
        logs.push('Actual Loglist - ' + JSON.stringify(this.logList));

        // Read current state of all log subscribers
        this.states.getKeys('*.logging', (err, keys) => {
            if (keys && keys.length) {
                this.states.getStates(keys, (err, obj) => {
                    if (obj) {
                        for (let i = 0; i < keys.length; i++) {
                            // We can JSON.parse, but index is 16x faster
                            if (obj[i]) {
                                const id = keys[i].substring(0, keys[i].length - '.logging'.length);
                                if ((typeof obj[i] === 'string' && (obj[i].indexOf('"val":true') !== -1 || obj[i].indexOf('"val":"true"') !== -1)) ||
                                    (typeof obj[i] === 'object' && (obj[i].val === true || obj[i].val === 'true'))) {
                                    logs.push('Subscriber - ' + id + ' ENABLED');
                                } else {
                                    if (logs) {
                                        logs.push('Subscriber - ' + id + ' (disabled)');
                                    } else {
                                        logger.error(this.namespace + ' LOGINFO: Subscriber - ' + id + ' (disabled)');
                                    }
                                }
                            }
                        }
                    }
                    if (logs) {
                        for (let m = 0; m < logs.length; m++) {
                            logger.error(this.namespace + ' LOGINFO: ' + logs[m]);
                        }
                        logs = null;
                    }
                });
            }
        });
    };

    const initLogging = (callback) => {
        // temporary log buffer
        let messages = [];
        // Read current state of all log subscriber
        this.states.getKeys('*.logging', (err, keys) => {
            if (keys && keys.length) {
                this.states.getStates(keys, (err, obj) => {
                    if (obj) {
                        for (let i = 0; i < keys.length; i++) {
                            // We can JSON.parse, but index is 16x faster
                            if (!obj[i]) continue;
                            const id = keys[i].substring(0, keys[i].length - '.logging'.length);
                            if (typeof obj[i] === 'string' && (obj[i].indexOf('"val":true') !== -1 || obj[i].indexOf('"val":"true"') !== -1)) {
                                this.logRedirect(true, id);
                            } else if (typeof obj[i] === 'object' && (obj[i].val === true || obj[i].val === 'true')) {
                                this.logRedirect(true, id);
                            }
                        }
                        if (this.logList.length && messages && messages.length && this.states && this.states.pushLog) {
                            for (let m = 0; m < messages.length; m++) {
                                for (let k = 0; k < this.logList.length; k++) {
                                    this.states.pushLog(this.logList[k], messages[m]);
                                }
                            }
                        }
                    }
                    // clear log buffer
                    messages = null;
                });
            } else {
                // disable log buffer
                messages = null;
            }
            callback && callback();
        });

        this.logRedirect = (isActive, id) => {
            // ignore itself
            if (id === 'system.adapter.' + this.namespace) return;

            if (isActive) {
                if (this.logList.indexOf(id) === -1) this.logList.push(id);
            } else {
                const pos = this.logList.indexOf(id);
                if (pos !== -1) this.logList.splice(pos, 1);
            }
        };

        // If some message from logger
        // find our notifier transport
        const ts = logger.transports.find(t => t.name === 'NT');
        ts.on('logged', info => {
            info.from = this.namespace;
            // emit to itself
            if (options.logTransporter) {
                this.emit('log', info);
            }

            if (!this.logList.length) {
                // if log buffer still active
                if (messages && !options.logTransporter) {
                    messages.push(info);

                    // do not let messages to grow without limit
                    if (messages.length > config.states.maxQueue) {
                        messages.splice(0, messages.length - config.states.maxQueue);
                    }
                }
            } else if (this.states && this.states.pushLog) {
                // Send to all adapter, that required logs
                for (let i = 0; i < this.logList.length; i++) {
                    this.states.pushLog(this.logList[i], info);
                }
            }
        });

        options.logTransporter = options.logTransporter || this.ioPack.common.logTransporter;

        if (options.logTransporter) {
            this.requireLog = (isActive) => {
                if (this.states) {
                    if (this.logRequired !== isActive) {
                        this.logRequired = isActive; // remember state
                        if (!isActive) {
                            if (this.logOffTimer) {
                                clearTimeout(this.logOffTimer);
                            }
                            // disable log receiving after 10 seconds
                            this.logOffTimer = setTimeout(() => {
                                this.logOffTimer = null;
                                logger.debug(this.namespace + ' Change log subscriber state: FALSE');
                                this.outputCount++;
                                this.states.setState('system.adapter.' + this.namespace + '.logging', {val: false, ack: true, from: 'system.adapter.' + this.namespace});
                            }, 10000);
                        } else {
                            if (this.logOffTimer) {
                                clearTimeout(this.logOffTimer);
                                this.logOffTimer = null;
                            } else {
                                logger.debug(this.namespace + ' Change log subscriber state: true');
                                this.outputCount++;
                                this.states.setState('system.adapter.' + this.namespace + '.logging', {val: true, ack: true, from: 'system.adapter.' + this.namespace});
                            }
                        }
                    }
                }
            };

            this.processLog = msg => {
                msg && this.emit('log', msg);
                this.states && this.states.delLog && this.states.delLog('system.adapter.' + this.namespace, msg._id);
            };

            readLogs();

            this.states.subscribeLog('system.adapter.' + this.namespace);
        } else {
            this.requireLog = (_isActive) => {
                logger.warn(this.namespace + ' requireLog is not supported by this adapter! Please set common.logTransporter to true');
            };
        }
    };

    const initAdapter = (adapterConfig) => {
        initLogging(() => {
            if (options.instance === undefined) {
                if (!adapterConfig || !adapterConfig.common || !adapterConfig.common.enabled) {
                    if (adapterConfig && adapterConfig.common && adapterConfig.common.enabled !== undefined) {
                        !config.isInstall && logger.error(this.namespace + ' adapter disabled');
                    } else {
                        !config.isInstall && logger.error(this.namespace + ' no config found for adapter');
                    }

                    if (!config.isInstall && (!process.argv || !config.forceIfDisabled)) {
                        const id = 'system.adapter.' + this.namespace;
                        this.outputCount += 2;
                        this.states.setState(id + '.alive', {val: true, ack: true, expire: 30, from: id});
                        let done = false;
                        this.states.setState(id + '.connected', {val: true, ack: true, expire: 30, from: id}, () => {
                            if (!done) {
                                done = true;
                                this.terminate(EXIT_CODES.NO_ADAPTER_CONFIG_FOUND);
                            }
                        });
                        setTimeout(() => {
                            if (!done) {
                                done = true;
                                this.terminate(EXIT_CODES.NO_ADAPTER_CONFIG_FOUND);
                            }
                        }, 1000);
                        return;
                    }
                }

                if (!config.isInstall && !adapterConfig._id) {
                    logger.error(this.namespace + ' invalid config: no _id found');
                    this.terminate(EXIT_CODES.INVALID_ADAPTER_ID);
                    return;
                }

                let name;
                let instance;

                if (!config.isInstall) {
                    const tmp = adapterConfig._id.match(/^system\.adapter\.([a-zA-Z0-9-_]+)\.([0-9]+)$/);
                    if (!tmp) {
                        logger.error(this.namespace + ' invalid config');
                        this.terminate(EXIT_CODES.INVALID_ADAPTER_ID);
                        return;
                    }
                    name = tmp[1];
                    instance =  parseInt(tmp[2]) || 0;
                } else {
                    name = options.name;
                    instance = 0;
                    adapterConfig = adapterConfig || {common: {mode: 'once', name: name}, native: {}, protectedNative: []};
                }

                for (const tp in logger.transports) {
                    if (logger.transports.hasOwnProperty(tp)) {
                        logger.transports[tp].level = adapterConfig.common.logLevel || 'info';
                    }
                }

                this.name = adapterConfig.common.name;
                this.instance = instance;
                this.namespace = name + '.' + instance;
                if (!this.startedInCompactMode) {
                    process.title = 'io.' + this.namespace;
                }

                this.config = adapterConfig.native;
                this.host = adapterConfig.common.host;
                this.common = adapterConfig.common;

                if (adapterConfig.common.mode === 'subscribe' ||
                    adapterConfig.common.mode === 'schedule' ||
                    adapterConfig.common.mode === 'once') {
                    this.stop = () => stop(true);
                } else if (this.startedInCompactMode) {
                    this.stop = () => stop(false);
                    this.kill = this.stop;
                }

                // Monitor logging state
                this.states.subscribe('*.logging');

                if (typeof options.message === 'function' && !adapterConfig.common.messagebox) {
                    logger.error(this.namespace + ' : message handler implemented, but messagebox not enabled. Define common.messagebox in io-package.json for adapter or delete message handler.');
                } else if (/*typeof options.message === 'function' && */adapterConfig.common.messagebox) {
                    this.mboxSubscribed = true;
                    this.states.subscribeMessage('system.adapter.' + this.namespace);
                }

                // set configured in DB log level
                if (adapterConfig.common.loglevel) {
                    for (const trans in logger.transports) {
                        if (logger.transports.hasOwnProperty(trans)) {
                            logger.transports[trans].level = adapterConfig.common.loglevel;
                        }
                    }
                }
            } else {
                this.name = adapterConfig.name || options.name;
                this.instance = adapterConfig.instance || 0;
                this.namespace = this.name + '.' + this.instance;

                this.config = adapterConfig.native || {};
                this.common = adapterConfig.common || {};
                this.host = this.common.host || tools.getHostName() || os.hostname();
            }

            class Log {
                /**
                 * @param {Adapter} adapter The adapter instance
                 * @param {string} level The log level
                 */
                constructor(adapter, level) {
                    this.adapter = adapter;
                    this.level = level;
                    // We have to bind the this context here or it is possible that `this` is
                    // undefined when passing around the logger methods. This happens e.g. when doing this:
                    //   const log = new Log(...);
                    //   const test = log.info;
                    //   test();
                    this.silly = this.silly.bind(this);
                    this.debug = this.debug.bind(this);
                    this.info  = this.info.bind(this);
                    this.error = this.error.bind(this);
                    this.warn  = this.warn.bind(this);
                }
                silly(msg) {
                    logger.silly(this.adapter.namespace + ' ' + msg);
                }
                debug(msg) {
                    logger.debug(this.adapter.namespace + ' ' + msg);
                }
                info(msg) {
                    logger.info(this.adapter.namespace + ' ' + msg);
                }
                error(msg) {
                    logger.error(this.adapter.namespace + ' ' + msg);
                }
                warn(msg) {
                    logger.warn(this.adapter.namespace + ' ' + msg);
                }
            }

            this.log = new Log(this, config.log.level);

            // set current loglevel
            this.states.setState('system.adapter.' + this.namespace + '.logLevel', {val: config.log.level, ack: true, from: 'system.adapter.' + this.namespace});

            if (options.instance === undefined) {
                this.version = (this.pack && this.pack.version) ? this.pack.version : ((this.ioPack && this.ioPack.common) ? this.ioPack.common.version : 'unknown');

                logger.info(this.namespace + ' starting. Version ' + this.version + ' in ' + this.adapterDir + ', node: ' + process.version);
                config.system = config.system || {};
                config.system.statisticsInterval = parseInt(config.system.statisticsInterval, 10) || 15000;
                reportInterval = setInterval(reportStatus, config.system.statisticsInterval);
                reportStatus();
                const id = 'system.adapter.' + this.namespace;
                this.states.setState(id + '.compactMode', {ack: true, from: id, val: !!this.startedInCompactMode});
                this.outputCount++;
                if (this.startedInCompactMode) {
                    this.states.setState(id + '.cpu', {ack: true, from: id, val: 0});
                    this.states.setState(id + '.cputime', {ack: true, from: id, val: 0});
                    this.states.setState(id + '.memRss', {val: 0, ack: true, from: id});
                    this.states.setState(id + '.memHeapTotal', {val: 0, ack: true, from: id});
                    this.states.setState(id + '.memHeapUsed', {val: 0, ack: true, from: id});
                    this.states.setState(id + '.eventLoopLag', {val: 0, ack: true, from: id});
                    this.outputCount += 6;
                } else {
                    tools.measureEventLoopLag(1000, lag => this.eventLoopLags.push(lag));
                }
            }

            if (adapterConfig && adapterConfig.common && adapterConfig.common.restartSchedule) {
                try {
                    schedule = require('node-schedule');
                } catch (e) {
                    logger.error(this.namespace + ' Cannot load node-schedule. Scheduled restart is disabled');
                }
                if (schedule) {
                    logger.debug(this.namespace + ' Schedule restart: ' + adapterConfig.common.restartSchedule);
                    restartScheduleJob = schedule.scheduleJob(adapterConfig.common.restartSchedule, () => {
                        logger.info(this.namespace + ' Scheduled restart.');
                        stop(false, true);
                    });
                }
            }

            // auto oStates
            if (options.states) {
                this.getStates('*', null, (err, _states) => {
                    this.oStates = _states;
                    this.subscribeStates('*');
                    if (firstConnection) {
                        firstConnection = false;
                        if (typeof options.ready === 'function') options.ready();
                        this.emit('ready');
                    } else {
                        if (typeof options.reconnect === 'function') options.reconnect();
                        this.emit('reconnect');
                    }
                });
            } else {
                if (typeof options.ready === 'function') options.ready();
                this.emit('ready');

                // todo remove it later, when the error is fixed
                this.subscribeStates('checkLogging');
            }
        });
    };

    const reportStatus = () => {
        const id = 'system.adapter.' + this.namespace;
        this.states.setState(id + '.alive', {val: true, ack: true, expire: Math.floor(config.system.statisticsInterval / 1000) + 10, from: id});
        this.outputCount++;
        if (this.connected) {
            this.states.setState(id + '.connected', {val: true, ack: true, expire: 30, from: id});
            this.outputCount++;
        }
        if (!this.startedInCompactMode) {
            // pidUsage([pid,pid,...], function (err, stats) {
            // => {
            //   cpu: 10.0,            // percentage (from 0 to 100*vcore)
            //   memory: 357306368,    // bytes
            //   ppid: 312,            // PPID
            //   pid: 727,             // PID
            //   ctime: 867000,        // ms user + system time
            //   elapsed: 6650000,     // ms since the start of the process
            //   timestamp: 864000000  // ms since epoch
            // }
            pidUsage(process.pid, (err, stats) => {
                // sometimes adapter is stopped, but this is still running
                if (!err && this && this.states && this.states.setState && stats) {
                    this.states.setState(id + '.cpu', {ack: true, from: id, val: parseFloat(stats.cpu).toFixed(2)});
                    this.states.setState(id + '.cputime', {ack: true, from: id, val: stats.ctime / 1000});
                    this.outputCount += 2;
                }
            });
            //RSS is the resident set size, the portion of the process's memory held in RAM (as opposed to the swap space or the part held in the filesystem).
            const mem = process.memoryUsage();
            this.states.setState(id + '.memRss', {
                val: parseFloat((mem.rss / 1048576/* 1MB */).toFixed(2)),
                ack: true,
                from: id
            });
            this.states.setState(id + '.memHeapTotal', {
                val: parseFloat((mem.heapTotal / 1048576/* 1MB */).toFixed(2)),
                ack: true,
                from: id
            });
            this.states.setState(id + '.memHeapUsed', {
                val: parseFloat((mem.heapUsed / 1048576/* 1MB */).toFixed(2)),
                ack: true,
                from: id
            });
            this.outputCount += 3;
            if (this.eventLoopLags.length) {
                const eventLoopLag = Math.ceil(this.eventLoopLags.reduce((a, b) => (a + b)) / this.eventLoopLags.length);
                this.states.setState(id + '.eventLoopLag', {val: eventLoopLag, ack: true, from: id}); // average of measured values
                this.eventLoopLags = [];
                this.outputCount++;
            }
        }
        this.outputCount += 3;
        this.states.setState(id + '.uptime', {val: parseInt(process.uptime().toFixed(), 10), ack: true, from: id});
        this.states.setState(id + '.inputCount', {val: this.inputCount, ack: true, from: id});
        this.states.setState(id + '.outputCount', {val: this.outputCount, ack: true, from: id});
        this.inputCount  = 0;
        this.outputCount = 0;
    };

    const stop = (isPause, isScheduled) => {
        clearInterval(reportInterval);
        reportInterval = null;
        const id = 'system.adapter.' + this.namespace;

        const finishUnload = () => {
            if (this.states) {
                this.outputCount++;
                this.states.setState(id + '.alive', {val: false, ack: true, from: id}, () => {
                    if (!isPause && this.log) logger.info(this.namespace + ' terminating');
                    this.terminate(isScheduled ? EXIT_CODES.START_IMMEDIATELY_AFTER_STOP : 0);
                });
            }
        };

        if (typeof options.unload === 'function') {
            if (options.unload.length >= 1) {
                // The method takes (at least) a callback
                options.unload(finishUnload);
            } else {
                // The method takes no arguments, so it must return a Promise
                const unloadPromise = options.unload();
                if (unloadPromise instanceof Promise) {
                    // Call finishUnload in the case of success and failure
                    unloadPromise.then(finishUnload, finishUnload);
                } else {
                    // No callback accepted and no Promise returned - force unload
                    logger.error(`${this.namespace} Error in ${id}: The unload method must return a Promise if it does not accept a callback!`);
                }
            }
        } else {
            this.emit('unload', finishUnload);
        }

        // Even if the developer forgets to call the unload callback, we need to stop the process
        // Therefore wait a short while and then force the unload
        setTimeout(() => {
            if (this.states) {
                finishUnload();

                // Give 2 seconds to write the value
                setTimeout(() => {
                    if (!isPause && this.log) logger.info(this.namespace + ' terminating with timeout');
                    this.terminate(isScheduled ? EXIT_CODES.START_IMMEDIATELY_AFTER_STOP : 0);
                }, 1000);
            } else {
                if (!isPause && this.log) logger.info(this.namespace + ' terminating');
                this.terminate(isScheduled ? EXIT_CODES.START_IMMEDIATELY_AFTER_STOP : 0);
            }
        }, (this.common && this.common.stopTimeout) || 500);
    };

    process.once('SIGINT', stop);
    process.once('SIGTERM', stop);
    // And the exit event shuts down the child.
    process.once('exit', stop);

    process.on('uncaughtException', err => {

        // If the adapter has a callback to listen for unhandled errors
        // give it a chance to handle the error itself instead of restarting it
        if (typeof options.error === 'function') {
            try {
                // if error handler in the adapter returned exactly true,
                // we expect the error to be handled and do nothing more
                const wasHandled = options.error(err);
                if (wasHandled === true) return;
            } catch (e) {
                console.error(`Error in adapter error handler: ${e}`);
            }
        }

        console.error(err);

        // catch it on windows
        if (this.getPortRunning && err.message === 'listen EADDRINUSE') {
            logger.warn(this.namespace + ' Port ' + this.getPortRunning.port + (this.getPortRunning.host ? ' for host ' + this.getPortRunning.host : '') + ' is in use. Get next');

            setImmediate(() => this.getPort(this.getPortRunning.port + 1, this.getPortRunning.host, this.getPortRunning.callback));
            return;
        }

        logger.error(this.namespace + ' uncaught exception: ' + (err.message || err));
        if (err.stack) logger.error(this.namespace + ' ' + err.stack);

        try {
            stop();
            setTimeout(() => this.terminate(EXIT_CODES.UNCAUGHT_EXCEPTION), 1000);
        } catch (err) {
            logger.error(this.namespace + ' exception by stop: ' + (err.message || err));
        }
    });

    initObjects(() => {
        if (this.inited) {
            this.log && logger.warn(this.namespace + ' Reconnection to DB.');
            return;
        }

        this.inited = true;

        // auto oObjects
        if (options.objects) {
            this.getAdapterObjects(objs => {
                this.oObjects = objs;
                this.subscribeObjects('*');
                initStates(prepareInitAdapter);
            });
        } else {
            initStates(prepareInitAdapter);
        }
    });

    return this;
}

// extend the EventEmitter class using our class
util.inherits(Adapter, EventEmitter);

module.exports = Adapter;<|MERGE_RESOLUTION|>--- conflicted
+++ resolved
@@ -4706,71 +4706,6 @@
          */
         this.sendToHostAsync = tools.promisifyNoError(this.sendToHost, this);
 
-<<<<<<< HEAD
-=======
-        function formatAliasValue(sourceObj, targetObj, state) {
-            if (!state) {
-                return;
-            }
-            if (state.val === undefined) {
-                state.val = null;
-                return;
-            }
-
-            if (targetObj && targetObj.common && targetObj.common.alias && targetObj.common.alias.read) {
-                try {
-                    // process the value here
-                    const func = new Function('val', 'return ' + targetObj.common.alias.read);
-                    state.val = func(state.val);
-                } catch (e) {
-                    logger.error(`${this.namespace} Invalid read function for ${targetObj._id}: ${targetObj.common.alias.read} => ${e}`);
-                }
-            }
-
-            if (sourceObj && sourceObj.common && sourceObj.common.alias && sourceObj.common.alias.write) {
-                try {
-                    // process the value here
-                    const func = new Function('val', 'return ' + sourceObj.common.alias.write);
-                    state.val = func(state.val);
-                } catch (e) {
-                    logger.error(`${this.namespace} Invalid write function for ${sourceObj._id}: ${sourceObj.common.alias.write} => ${e}`);
-                }
-            }
-
-            if (targetObj && targetObj.common && typeof state.val !== targetObj.common.type && state.val !== null) {
-                if (targetObj.common.type === 'boolean') {
-                    if (state.val === 'on' || state.val === 'ON' || state.val === 'AN' || state.val === 'an' || state.val === 1 || state.val === '1') {
-                        state.val = true;
-                    } else if (state.val === 'off' || state.val === 'OFF' || state.val === 'AUS' || state.val === 'aus' || state.val === 0 || state.val === '0') {
-                        state.val = true;
-                    } else {
-                        state.val = !!state.val;
-                    }
-                } else if (targetObj.common.type === 'number') {
-                    state.val = parseFloat(state.val);
-                } else if (targetObj.common.type === 'string') {
-                    state.val = state.val.toString();
-                }
-            }
-
-            // auto-scaling
-            if ((targetObj && targetObj.common && targetObj.common.alias && !targetObj.common.alias.read) || (sourceObj && sourceObj.common && sourceObj.common.alias && !sourceObj.common.alias.write)) {
-                if (targetObj && targetObj.common &&
-                    targetObj.common.type === 'number' &&
-                    targetObj.common.max !== undefined &&
-                    targetObj.common.min !== undefined &&
-                    sourceObj && sourceObj.common &&
-                    sourceObj.common.max !== undefined &&
-                    sourceObj.common.min !== undefined) {
-                    const val = (state.val - sourceObj.common.min) / (sourceObj.common.max - sourceObj.common.min);
-                    state.val = (targetObj.common.max - targetObj.common.min) * val + targetObj.common.min;
-                }
-            }
-
-            return state;
-        }
-
->>>>>>> 4d2b429b
         /**
          * Writes value into states DB.
          *
