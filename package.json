{
<<<<<<< HEAD
  "name": "iobroker.js-controller",
  "version": "3.0.21",
  "engines": {
    "node": ">=10.0.0"
  },
  "optionalDependencies": {
    "diskusage": "^1.1.3",
    "greenlock": "^2.8.8",
    "le-challenge-fs": "^2.0.9",
    "le-sni-auto": "^2.1.9",
    "le-acme-core": "^2.1.4",
    "winston-syslog": "^2.4.0"
  },
  "bin": {
    "iobroker": "./iobroker.js"
  },
  "dependencies": {
    "@iobroker/plugin-base": "^1.1.1",
    "@iobroker/plugin-sentry": "^1.0.2",
    "chokidar": "^3.4.0",
    "daemonize2": "^0.4.2",
    "debug": "^4.1.1",
    "decache": "^4.5.1",
    "deep-clone": "^3.0.3",
    "event-stream": "^4.0.1",
    "iobroker.objects-redis": "^3.3.6",
    "ioredis": "^4.16.3",
    "jsonwebtoken": "^8.5.1",
    "jszip": "^3.4.0",
    "loadavg-windows": "^1.1.1",
    "mime": "^2.4.4",
    "mkdirp": "^1.0.4",
    "ncp": "^2.0.0",
    "node-forge": "^0.9.1",
    "node-schedule": "^1.3.2",
    "node.extend": "^2.0.2",
    "pidusage": "^2.0.18",
    "prompt": "^1.0.0",
    "readline-sync": "^1.4.10",
    "request": "^2.88.2",
    "respjs": "^4.2.0",
    "semver": "^7.3.2",
    "tar": "^6.0.2",
    "winston": "^3.2.1",
    "winston-daily-rotate-file": "^4.4.2",
    "yargs": "^15.3.1"
  },
  "devDependencies": {
    "@types/event-stream": "^3.3.34",
    "@types/iobroker": "^3.0.6",
    "@types/mocha": "^7.0.2",
    "@types/node": "^13.13.4",
    "@types/yargs": "^15.0.4",
    "chai": "^4.2.0",
    "chai-as-promised": "^7.1.1",
    "eslint": "^6.8.0",
    "gulp": "^4.0.2",
    "gulp-jsdoc3": "^3.0.0",
    "gulp-replace": "^1.0.0",
    "istanbul": "^0.4.5",
    "mocha": "^7.1.2",
    "sinon": "^9.0.2",
    "sinon-chai": "^3.5.0",
    "typescript": "^3.8.3"
  },
  "homepage": "http://www.iobroker.com",
  "description": "Updated by reinstall.js on 2018-06-11T15:19:56.688Z",
  "keywords": [
    "ioBroker",
    "Smarthome",
    "Home Automation",
    "Smart Metering",
    "Homematic",
    "Hue",
    "KNX",
    "Z-Wave",
    "ZigBee",
    "Bidcos",
    "TV",
    "Sonos",
    "AV Receiver"
  ],
  "bugs": {
    "url": "https://github.com/ioBroker/ioBroker.js-controller/issues"
  },
  "licenses": [
    {
      "type": "MIT",
      "url": "https://github.com/ioBroker/ioBroker.js-controller/blob/master/LICENSE"
    }
  ],
  "author": "bluefox <dogafox@gmail.com>",
  "contributors": [
    "bluefox <dogafox@gmail.com>",
    "hobbyquaker <hq@ccu.io>"
  ],
  "repository": {
    "type": "git",
    "url": "https://github.com/ioBroker/ioBroker.js-controller"
  },
  "scripts": {
    "preinstall": "node lib/preinstallCheck.js",
    "install": "node iobroker.js setup first",
    "start": "node iobroker.js start",
    "stop": "node iobroker.js stop",
    "restart": "node iobroker.js restart",
    "prepublishOnly": "node lib/scripts/scripts.js --prepublish",
    "test": "node node_modules/mocha/bin/mocha test --exit",
    "test-redis-socket": "node node_modules/mocha/bin/mocha test/redis-socket/ --exit",
    "test-redis-sentinel": "node node_modules/mocha/bin/mocha test/redis-sentinel/ --exit",
    "coverage": "node node_modules/istanbul/lib/cli.js cover --config istanbul.yml node_modules/mocha/bin/_mocha ./test -- --ui bdd -R spec",
    "lint": "eslint *.js lib",
    "check": "tsc"
  },
  "main": "main.js",
  "license": "MIT"
=======
    "name": "iobroker.js-controller",
    "version": "3.0.21",
    "engines": {
        "node": ">=10.0.0"
    },
    "optionalDependencies": {
        "diskusage": "^1.1.3",
        "greenlock": "^2.8.8",
        "le-challenge-fs": "^2.0.9",
        "le-sni-auto": "^2.1.9",
        "le-acme-core": "^2.1.4",
        "winston-syslog": "^2.4.0"
    },
    "bin": {
        "iobroker": "./iobroker.js"
    },
    "dependencies": {
        "@iobroker/plugin-base": "^1.1.1",
        "@iobroker/plugin-sentry": "^1.0.2",
        "chokidar": "^3.4.0",
        "daemonize2": "^0.4.2",
        "debug": "^4.1.1",
        "decache": "^4.5.1",
        "deep-clone": "^3.0.3",
        "event-stream": "^4.0.1",
        "iobroker.objects-redis": "^3.3.6",
        "ioredis": "^4.16.3",
        "jsonwebtoken": "^8.5.1",
        "jszip": "^3.4.0",
        "loadavg-windows": "^1.1.1",
        "mime": "^2.4.5",
        "mkdirp": "^1.0.4",
        "ncp": "^2.0.0",
        "node-forge": "^0.9.1",
        "node-schedule": "^1.3.2",
        "node.extend": "^2.0.2",
        "pidusage": "^2.0.18",
        "prompt": "^1.0.0",
        "readline-sync": "^1.4.10",
        "request": "^2.88.2",
        "respjs": "^4.2.0",
        "semver": "^7.3.2",
        "tar": "^6.0.2",
        "winston": "^3.2.1",
        "winston-daily-rotate-file": "^4.4.2",
        "yargs": "^15.3.1"
    },
    "devDependencies": {
        "@types/event-stream": "^3.3.34",
        "@types/iobroker": "^3.0.6",
        "@types/mocha": "^7.0.2",
        "@types/node": "^13.13.4",
        "@types/yargs": "^15.0.4",
        "chai": "^4.2.0",
        "chai-as-promised": "^7.1.1",
        "eslint": "^6.8.0",
        "gulp": "^4.0.2",
        "gulp-jsdoc3": "^3.0.0",
        "gulp-replace": "^1.0.0",
        "istanbul": "^0.4.5",
        "mocha": "^7.1.2",
        "sinon": "^9.0.2",
        "sinon-chai": "^3.5.0"
    },
    "homepage": "http://www.iobroker.com",
    "description": "Updated by reinstall.js on 2018-06-11T15:19:56.688Z",
    "keywords": [
        "ioBroker",
        "Smarthome",
        "Home Automation",
        "Smart Metering",
        "Homematic",
        "Hue",
        "KNX",
        "Z-Wave",
        "ZigBee",
        "Bidcos",
        "TV",
        "Sonos",
        "AV Receiver"
    ],
    "bugs": {
        "url": "https://github.com/ioBroker/ioBroker.js-controller/issues"
    },
    "licenses": [
        {
            "type": "MIT",
            "url": "https://github.com/ioBroker/ioBroker.js-controller/blob/master/LICENSE"
        }
    ],
    "author": "bluefox <dogafox@gmail.com>",
    "contributors": [
        "bluefox <dogafox@gmail.com>",
        "hobbyquaker <hq@ccu.io>"
    ],
    "repository": {
        "type": "git",
        "url": "https://github.com/ioBroker/ioBroker.js-controller"
    },
    "scripts": {
        "preinstall": "node lib/preinstallCheck.js",
        "install": "node iobroker.js setup first",
        "start": "node iobroker.js start",
        "stop": "node iobroker.js stop",
        "restart": "node iobroker.js restart",
        "prepublishOnly": "node lib/scripts/scripts.js --prepublish",
        "test": "node node_modules/mocha/bin/mocha test --exit",
        "test-redis-socket": "node node_modules/mocha/bin/mocha test/redis-socket/ --exit",
        "test-redis-sentinel": "node node_modules/mocha/bin/mocha test/redis-sentinel/ --exit",
        "coverage": "node node_modules/istanbul/lib/cli.js cover --config istanbul.yml node_modules/mocha/bin/_mocha ./test -- --ui bdd -R spec"
    },
    "main": "main.js",
    "license": "MIT"
>>>>>>> 6e69836c
}<|MERGE_RESOLUTION|>--- conflicted
+++ resolved
@@ -1,122 +1,4 @@
 {
-<<<<<<< HEAD
-  "name": "iobroker.js-controller",
-  "version": "3.0.21",
-  "engines": {
-    "node": ">=10.0.0"
-  },
-  "optionalDependencies": {
-    "diskusage": "^1.1.3",
-    "greenlock": "^2.8.8",
-    "le-challenge-fs": "^2.0.9",
-    "le-sni-auto": "^2.1.9",
-    "le-acme-core": "^2.1.4",
-    "winston-syslog": "^2.4.0"
-  },
-  "bin": {
-    "iobroker": "./iobroker.js"
-  },
-  "dependencies": {
-    "@iobroker/plugin-base": "^1.1.1",
-    "@iobroker/plugin-sentry": "^1.0.2",
-    "chokidar": "^3.4.0",
-    "daemonize2": "^0.4.2",
-    "debug": "^4.1.1",
-    "decache": "^4.5.1",
-    "deep-clone": "^3.0.3",
-    "event-stream": "^4.0.1",
-    "iobroker.objects-redis": "^3.3.6",
-    "ioredis": "^4.16.3",
-    "jsonwebtoken": "^8.5.1",
-    "jszip": "^3.4.0",
-    "loadavg-windows": "^1.1.1",
-    "mime": "^2.4.4",
-    "mkdirp": "^1.0.4",
-    "ncp": "^2.0.0",
-    "node-forge": "^0.9.1",
-    "node-schedule": "^1.3.2",
-    "node.extend": "^2.0.2",
-    "pidusage": "^2.0.18",
-    "prompt": "^1.0.0",
-    "readline-sync": "^1.4.10",
-    "request": "^2.88.2",
-    "respjs": "^4.2.0",
-    "semver": "^7.3.2",
-    "tar": "^6.0.2",
-    "winston": "^3.2.1",
-    "winston-daily-rotate-file": "^4.4.2",
-    "yargs": "^15.3.1"
-  },
-  "devDependencies": {
-    "@types/event-stream": "^3.3.34",
-    "@types/iobroker": "^3.0.6",
-    "@types/mocha": "^7.0.2",
-    "@types/node": "^13.13.4",
-    "@types/yargs": "^15.0.4",
-    "chai": "^4.2.0",
-    "chai-as-promised": "^7.1.1",
-    "eslint": "^6.8.0",
-    "gulp": "^4.0.2",
-    "gulp-jsdoc3": "^3.0.0",
-    "gulp-replace": "^1.0.0",
-    "istanbul": "^0.4.5",
-    "mocha": "^7.1.2",
-    "sinon": "^9.0.2",
-    "sinon-chai": "^3.5.0",
-    "typescript": "^3.8.3"
-  },
-  "homepage": "http://www.iobroker.com",
-  "description": "Updated by reinstall.js on 2018-06-11T15:19:56.688Z",
-  "keywords": [
-    "ioBroker",
-    "Smarthome",
-    "Home Automation",
-    "Smart Metering",
-    "Homematic",
-    "Hue",
-    "KNX",
-    "Z-Wave",
-    "ZigBee",
-    "Bidcos",
-    "TV",
-    "Sonos",
-    "AV Receiver"
-  ],
-  "bugs": {
-    "url": "https://github.com/ioBroker/ioBroker.js-controller/issues"
-  },
-  "licenses": [
-    {
-      "type": "MIT",
-      "url": "https://github.com/ioBroker/ioBroker.js-controller/blob/master/LICENSE"
-    }
-  ],
-  "author": "bluefox <dogafox@gmail.com>",
-  "contributors": [
-    "bluefox <dogafox@gmail.com>",
-    "hobbyquaker <hq@ccu.io>"
-  ],
-  "repository": {
-    "type": "git",
-    "url": "https://github.com/ioBroker/ioBroker.js-controller"
-  },
-  "scripts": {
-    "preinstall": "node lib/preinstallCheck.js",
-    "install": "node iobroker.js setup first",
-    "start": "node iobroker.js start",
-    "stop": "node iobroker.js stop",
-    "restart": "node iobroker.js restart",
-    "prepublishOnly": "node lib/scripts/scripts.js --prepublish",
-    "test": "node node_modules/mocha/bin/mocha test --exit",
-    "test-redis-socket": "node node_modules/mocha/bin/mocha test/redis-socket/ --exit",
-    "test-redis-sentinel": "node node_modules/mocha/bin/mocha test/redis-sentinel/ --exit",
-    "coverage": "node node_modules/istanbul/lib/cli.js cover --config istanbul.yml node_modules/mocha/bin/_mocha ./test -- --ui bdd -R spec",
-    "lint": "eslint *.js lib",
-    "check": "tsc"
-  },
-  "main": "main.js",
-  "license": "MIT"
-=======
     "name": "iobroker.js-controller",
     "version": "3.0.21",
     "engines": {
@@ -230,5 +112,4 @@
     },
     "main": "main.js",
     "license": "MIT"
->>>>>>> 6e69836c
 }