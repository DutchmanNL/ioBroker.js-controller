{
    "name": "iobroker.js-controller",
    "version": "3.2.0",
    "engines": {
        "node": ">=10.0.0"
    },
    "optionalDependencies": {
        "diskusage": "^1.1.3",
        "greenlock": "^2.8.8",
        "le-challenge-fs": "^2.0.9",
        "le-sni-auto": "^2.1.9",
        "le-acme-core": "^2.1.4",
        "winston-syslog": "^2.4.4"
    },
    "bin": {
        "iobroker": "./iobroker.js"
    },
    "dependencies": {
        "@iobroker/plugin-base": "^1.2.0",
        "@iobroker/plugin-sentry": "^1.1.3",
        "chokidar": "^3.4.0",
        "daemonize2": "^0.4.2",
        "debug": "^4.1.1",
        "decache": "^4.6.0",
        "deep-clone": "^3.0.3",
        "event-stream": "^4.0.1",
        "fs-extra": "^9.0.0",
<<<<<<< HEAD
        "iobroker.objects-redis": "^4.0.2",
        "ioredis": "^4.17.1",
=======
        "iobroker.objects-redis": "^4.0.1",
        "ioredis": "^4.17.3",
>>>>>>> e7a45b49
        "jsonwebtoken": "^8.5.1",
        "jszip": "^3.4.0",
        "loadavg-windows": "^1.1.1",
        "mime": "^2.4.6",
        "ncp": "^2.0.0",
        "node-forge": "^0.9.1",
        "node-schedule": "^1.3.2",
        "node.extend": "^2.0.2",
        "pidusage": "^2.0.20",
        "promisify-child-process": "^3.1.4",
        "prompt": "^1.0.0",
        "readline-sync": "^1.4.10",
        "request": "^2.88.2",
        "respjs": "^4.2.0",
        "semver": "^7.3.2",
        "tar": "^6.0.2",
        "winston": "^3.2.1",
        "winston-daily-rotate-file": "^4.4.2",
        "yargs": "^15.3.1"
    },
    "devDependencies": {
        "@types/event-stream": "^3.3.34",
        "@types/fs-extra": "^8.1.0",
        "@types/iobroker": "^3.0.10",
        "@types/mocha": "^7.0.2",
        "@types/node": "^14.0.6",
        "@types/yargs": "^15.0.5",
        "chai": "^4.2.0",
        "chai-as-promised": "^7.1.1",
        "eslint": "^7.1.0",
        "gulp": "^4.0.2",
        "gulp-jsdoc3": "^3.0.0",
        "gulp-replace": "^1.0.0",
        "istanbul": "^0.4.5",
        "mocha": "^7.2.0",
        "sinon": "^9.0.2",
        "sinon-chai": "^3.5.0"
    },
    "homepage": "http://www.iobroker.com",
    "description": "Updated by reinstall.js on 2018-06-11T15:19:56.688Z",
    "keywords": [
        "ioBroker",
        "Smarthome",
        "Home Automation",
        "Smart Metering",
        "Homematic",
        "Hue",
        "KNX",
        "Z-Wave",
        "ZigBee",
        "Bidcos",
        "TV",
        "Sonos",
        "AV Receiver"
    ],
    "bugs": {
        "url": "https://github.com/ioBroker/ioBroker.js-controller/issues"
    },
    "licenses": [
        {
            "type": "MIT",
            "url": "https://github.com/ioBroker/ioBroker.js-controller/blob/master/LICENSE"
        }
    ],
    "author": "bluefox <dogafox@gmail.com>",
    "contributors": [
        "bluefox <dogafox@gmail.com>",
        "hobbyquaker <hq@ccu.io>"
    ],
    "repository": {
        "type": "git",
        "url": "https://github.com/ioBroker/ioBroker.js-controller"
    },
    "scripts": {
        "preinstall": "node lib/preinstallCheck.js",
        "install": "node iobroker.js setup first",
        "start": "node iobroker.js start",
        "stop": "node iobroker.js stop",
        "restart": "node iobroker.js restart",
        "prepublishOnly": "node lib/scripts/scripts.js --prepublish",
        "test": "node node_modules/mocha/bin/mocha test --exit",
        "test-redis-socket": "node node_modules/mocha/bin/mocha test/redis-socket/ --exit",
        "test-redis-sentinel": "node node_modules/mocha/bin/mocha test/redis-sentinel/ --exit",
        "coverage": "node node_modules/istanbul/lib/cli.js cover --config istanbul.yml node_modules/mocha/bin/_mocha ./test -- --ui bdd -R spec"
    },
    "main": "main.js",
    "license": "MIT"
}<|MERGE_RESOLUTION|>--- conflicted
+++ resolved
@@ -25,13 +25,8 @@
         "deep-clone": "^3.0.3",
         "event-stream": "^4.0.1",
         "fs-extra": "^9.0.0",
-<<<<<<< HEAD
         "iobroker.objects-redis": "^4.0.2",
-        "ioredis": "^4.17.1",
-=======
-        "iobroker.objects-redis": "^4.0.1",
         "ioredis": "^4.17.3",
->>>>>>> e7a45b49
         "jsonwebtoken": "^8.5.1",
         "jszip": "^3.4.0",
         "loadavg-windows": "^1.1.1",
