--- conflicted
+++ resolved
@@ -38,12 +38,8 @@
     "yargs": "^11.0.0"
   },
   "devDependencies": {
-<<<<<<< HEAD
+    "@types/node": "^4.2.23",
     "chai-as-promised": "^7.1.1",
-=======
-    "@types/node": "^4.2.23",
-    "chai": "^4.1.2",
->>>>>>> 843980ec
     "grunt": "^1.0.1",
     "grunt-contrib-jshint": "^1.1.0",
     "grunt-http": "^2.2.0",
